import os
import platform
import argparse
import sys
from pathlib import Path


REPO_ROOT = os.path.join(os.path.dirname(os.path.abspath(__file__)), "..")
sys.path.append(REPO_ROOT)

from ts_scripts.utils import check_python_version


class Common():
    def __init__(self):
        self.torch_stable_url = "https://download.pytorch.org/whl/torch_stable.html"
        self.sudo_cmd = 'sudo '

    def install_java(self):
        pass

    def install_nodejs(self):
        pass

    def install_torch_packages(self, cuda_version):
<<<<<<< HEAD
        if cuda_version:
            if platform.system() == "Darwin":
                print("CUDA not supported on MacOS. Refer https://pytorch.org/ for installing from source.")
                sys.exit(1)
            elif cuda_version == "cu92" and platform.system() == "Windows":
                print("CUDA 9.2 not supported on Windows. Refer https://pytorch.org/ for installing from source.")
                sys.exit(1)
            else:
                os.system(f"pip install -U -r requirements/torch_{cuda_version}_{platform.system().lower()}.txt")
=======
        if cuda_version is None:
            os.system(f"pip install -U -r requirements/torch_cpu.txt -f {self.torch_stable_url}")
        elif cuda_version and cuda_version != "latest":
            os.system(f"pip install -U -r requirements/torch_{cuda_version}.txt -f {self.torch_stable_url}")
>>>>>>> ccff9778
        else:
            os.system(f"pip install -U -r requirements/torch_{platform.system().lower()}.txt")

    def install_python_packages(self, cuda_version, requirements_file_path):
        if os.system("conda") == 0:
            # conda install command should run before the pip install commands
            # as it may reinstall the packages with different versions
            os.system("conda install -y conda-build")

        self.install_torch_packages(cuda_version)
        os.system("pip install -U pip setuptools")
        # developer.txt also installs packages from common.txt
        os.system("pip install -U -r {0}".format(requirements_file_path))
        # If conda is available install conda-build package

    def install_node_packages(self):
        os.system(f"{self.sudo_cmd}npm install -g newman newman-reporter-html markdown-link-check")

    def install_jmeter(self):
        pass


class Linux(Common):
    def __init__(self):
        super().__init__()
        os.system(f"{self.sudo_cmd}apt-get update")

    def install_java(self):
        os.system(f"{self.sudo_cmd}apt-get install -y openjdk-11-jdk")

    def install_nodejs(self):
        python_path = Path(sys.executable).resolve()
        os.system(f"{self.sudo_cmd}curl -sL https://deb.nodesource.com/setup_14.x | {self.sudo_cmd}bash -")
        os.system(f"{self.sudo_cmd}apt-get install -y nodejs")
        os.system(f"{self.sudo_cmd}ln -sf {python_path} /usr/bin/python")
        os.system(f"{self.sudo_cmd}ln -sf /usr/bin/pip3 /usr/bin/pip")


class Windows(Common):
    def __init__(self):
        super().__init__()
        self.sudo_cmd = ''

<<<<<<< HEAD
=======
    def install_torch_packages(self, cuda_version):
        if cuda_version is None:
            os.system(f"pip install -U -r requirements/torch_cpu.txt -f {self.torch_stable_url}")
        elif cuda_version and cuda_version != "latest":
            os.system(f"pip install -U -r requirements/torch_{cuda_version}.txt -f {self.torch_stable_url}")
        else:
            os.system(f"pip install -U -r requirements/torch.txt -f {self.torch_stable_url}")

>>>>>>> ccff9778
    def install_java(self):
        pass

    def install_nodejs(self):
        pass


class Darwin(Common):
    def __init__(self):
        super().__init__()

    def install_java(self):
        os.system("brew tap AdoptOpenJDK/openjdk")
        os.system("brew cask install adoptopenjdk11")

    def install_nodejs(self):
        os.system("brew unlink node")
        os.system("brew install node@14")
        os.system("brew link --overwrite node@14")

    def install_node_packages(self):
        os.system(f"{self.sudo_cmd} ./ts_scripts/mac_npm_deps")


def install_dependencies(cuda_version=None):
    os_map = {
        "Linux": Linux,
        "Windows": Windows,
        "Darwin": Darwin
    }
    system = os_map[platform.system()]()

    # Sequence of installation to be maintained
    system.install_java()
    requirements_file_path = "requirements/" + ("production.txt" if args.environment == "prod" else "developer.txt")
    system.install_python_packages(cuda_version, requirements_file_path)

    if args.environment == "dev":
        system.install_nodejs()
        system.install_node_packages()


if __name__ == "__main__":
    check_python_version()
    parser = argparse.ArgumentParser(description="Install various build and test dependencies of TorchServe")
    parser.add_argument('--cuda', default=None, choices=['cu92', 'cu101', 'cu102', 'cu110'], help="CUDA version for torch")
    parser.add_argument('--environment', default='prod', choices=['prod', 'dev'],
                        help="environment(production or developer) on which dependencies will be installed")

    args = parser.parse_args()

    install_dependencies(cuda_version=args.cuda)<|MERGE_RESOLUTION|>--- conflicted
+++ resolved
@@ -23,7 +23,6 @@
         pass
 
     def install_torch_packages(self, cuda_version):
-<<<<<<< HEAD
         if cuda_version:
             if platform.system() == "Darwin":
                 print("CUDA not supported on MacOS. Refer https://pytorch.org/ for installing from source.")
@@ -33,12 +32,6 @@
                 sys.exit(1)
             else:
                 os.system(f"pip install -U -r requirements/torch_{cuda_version}_{platform.system().lower()}.txt")
-=======
-        if cuda_version is None:
-            os.system(f"pip install -U -r requirements/torch_cpu.txt -f {self.torch_stable_url}")
-        elif cuda_version and cuda_version != "latest":
-            os.system(f"pip install -U -r requirements/torch_{cuda_version}.txt -f {self.torch_stable_url}")
->>>>>>> ccff9778
         else:
             os.system(f"pip install -U -r requirements/torch_{platform.system().lower()}.txt")
 
@@ -81,18 +74,7 @@
     def __init__(self):
         super().__init__()
         self.sudo_cmd = ''
-
-<<<<<<< HEAD
-=======
-    def install_torch_packages(self, cuda_version):
-        if cuda_version is None:
-            os.system(f"pip install -U -r requirements/torch_cpu.txt -f {self.torch_stable_url}")
-        elif cuda_version and cuda_version != "latest":
-            os.system(f"pip install -U -r requirements/torch_{cuda_version}.txt -f {self.torch_stable_url}")
-        else:
-            os.system(f"pip install -U -r requirements/torch.txt -f {self.torch_stable_url}")
-
->>>>>>> ccff9778
+    
     def install_java(self):
         pass
 
