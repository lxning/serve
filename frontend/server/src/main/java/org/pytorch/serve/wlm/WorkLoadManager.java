--- conflicted
+++ resolved
@@ -188,12 +188,7 @@
                         thread.shutdown();
                     }
                 }
-<<<<<<< HEAD
                 if (!isStartup && !isCleanUp && !model.isWorkflowModel()) {
-=======
-
-                if (!isStartup && !isCleanUp) {
->>>>>>> 87a11890
                     SnapshotManager.getInstance().saveSnapshot();
                     isSnapshotSaved = true;
                 }
