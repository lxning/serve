--- conflicted
+++ resolved
@@ -35,46 +35,6 @@
         this.latch = new CountDownLatch(1);
     }
 
-<<<<<<< HEAD
-    private String[] getEnvString(String cwd, String modelPath, String handler) {
-        ArrayList<String> envList = new ArrayList<>();
-        Pattern blackList = configManager.getBlacklistPattern();
-        StringBuilder pythonPath = new StringBuilder();
-
-        if (handler != null && handler.contains(":")) {
-            String handlerFile = handler;
-            handlerFile = handler.split(":")[0];
-            if (handlerFile.contains("/")) {
-                handlerFile = handlerFile.substring(0, handlerFile.lastIndexOf('/'));
-            }
-
-            pythonPath.append(handlerFile).append(File.pathSeparatorChar);
-        }
-
-        HashMap<String, String> environment = new HashMap<>(System.getenv());
-        environment.putAll(configManager.getBackendConfiguration());
-
-        if (System.getenv("PYTHONPATH") != null) {
-            pythonPath.append(System.getenv("PYTHONPATH")).append(File.pathSeparatorChar);
-        }
-
-        pythonPath.append(modelPath);
-
-        if (!cwd.contains("site-packages") && !cwd.contains("dist-packages")) {
-            pythonPath.append(File.pathSeparatorChar).append(cwd);
-        }
-
-        environment.put("PYTHONPATH", pythonPath.toString());
-
-        for (Map.Entry<String, String> entry : environment.entrySet()) {
-            if (!blackList.matcher(entry.getKey()).matches()) {
-                envList.add(entry.getKey() + '=' + entry.getValue());
-            }
-        }
-
-        return envList.toArray(new String[0]); // NOPMD
-    }
-
     public void attachIOStreams(String threadName, InputStream outStream, InputStream errStream) {
         logger.warn("attachIOStreams() threadName={}", threadName);
         errReader = new ReaderThread(threadName, errStream, true, this);
@@ -85,9 +45,6 @@
 
     public void startBackendServer(int port)
             throws WorkerInitializationException, InterruptedException {
-=======
-    public void startWorker(int port) throws WorkerInitializationException, InterruptedException {
->>>>>>> c0e56070
         File workingDir = new File(configManager.getModelServerHome());
         File modelPath;
         setPort(port);
@@ -97,18 +54,8 @@
             throw new WorkerInitializationException("Failed get TS home directory", e);
         }
 
-<<<<<<< HEAD
-        String[] args = new String[16];
-        Manifest.RuntimeType runtime = model.getModelArchive().getManifest().getRuntime();
-        if (runtime == Manifest.RuntimeType.PYTHON) {
-            args[0] = configManager.getPythonExecutable();
-        } else {
-            args[0] = runtime.getValue();
-        }
-=======
         String[] args = new String[6];
         args[0] = EnvironmentUtils.getPythonRunTime(model);
->>>>>>> c0e56070
         args[1] = new File(workingDir, "ts/model_service_worker.py").getAbsolutePath();
         args[2] = "--sock-type";
         args[3] = connector.getSocketType();
