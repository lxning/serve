package org.pytorch.serve.util;

import io.netty.handler.ssl.SslContext;
import io.netty.handler.ssl.SslContextBuilder;
import io.netty.handler.ssl.util.SelfSignedCertificate;
import java.io.File;
import java.io.IOException;
import java.io.InputStream;
import java.lang.reflect.Field;
import java.net.InetAddress;
import java.net.UnknownHostException;
import java.nio.charset.StandardCharsets;
import java.nio.file.Files;
import java.nio.file.Paths;
import java.security.GeneralSecurityException;
import java.security.KeyException;
import java.security.KeyFactory;
import java.security.KeyStore;
import java.security.PrivateKey;
import java.security.cert.Certificate;
import java.security.cert.CertificateFactory;
import java.security.cert.X509Certificate;
import java.security.spec.InvalidKeySpecException;
import java.security.spec.PKCS8EncodedKeySpec;
import java.util.Arrays;
import java.util.Base64;
import java.util.Collection;
import java.util.Enumeration;
import java.util.HashMap;
import java.util.InvalidPropertiesFormatException;
import java.util.List;
import java.util.Properties;
import java.util.Set;
import java.util.regex.Matcher;
import java.util.regex.Pattern;
import java.util.regex.PatternSyntaxException;
import org.apache.commons.cli.CommandLine;
import org.apache.commons.cli.Option;
import org.apache.commons.cli.Options;
import org.apache.commons.io.IOUtils;
import org.apache.log4j.Appender;
import org.apache.log4j.AsyncAppender;
import org.apache.log4j.Logger;
import org.pytorch.serve.snapshot.SnapshotUtils;

public final class ConfigManager {
    // Variables that can be configured through config.properties and Environment Variables
    // NOTE: Variables which can be configured through environment variables **SHOULD** have a
    // "TS_" prefix

    private static final String TS_DEBUG = "debug";
    private static final String TS_INFERENCE_ADDRESS = "inference_address";
    private static final String TS_MANAGEMENT_ADDRESS = "management_address";
    private static final String TS_LOAD_MODELS = "load_models";
    private static final String TS_BLACKLIST_ENV_VARS = "blacklist_env_vars";
    private static final String TS_DEFAULT_WORKERS_PER_MODEL = "default_workers_per_model";
    private static final String TS_DEFAULT_RESPONSE_TIMEOUT = "default_response_timeout";
    private static final String TS_UNREGISTER_MODEL_TIMEOUT = "unregister_model_timeout";
    private static final String TS_NUMBER_OF_NETTY_THREADS = "number_of_netty_threads";
    private static final String TS_NETTY_CLIENT_THREADS = "netty_client_threads";
    private static final String TS_JOB_QUEUE_SIZE = "job_queue_size";
    private static final String TS_NUMBER_OF_GPU = "number_of_gpu";
    private static final String TS_ASYNC_LOGGING = "async_logging";
    private static final String TS_CORS_ALLOWED_ORIGIN = "cors_allowed_origin";
    private static final String TS_CORS_ALLOWED_METHODS = "cors_allowed_methods";
    private static final String TS_CORS_ALLOWED_HEADERS = "cors_allowed_headers";
    private static final String TS_DECODE_INPUT_REQUEST = "decode_input_request";
    private static final String TS_KEYSTORE = "keystore";
    private static final String TS_KEYSTORE_PASS = "keystore_pass";
    private static final String TS_KEYSTORE_TYPE = "keystore_type";
    private static final String TS_CERTIFICATE_FILE = "certificate_file";
    private static final String TS_PRIVATE_KEY_FILE = "private_key_file";
    private static final String TS_MAX_REQUEST_SIZE = "max_request_size";
    private static final String TS_MAX_RESPONSE_SIZE = "max_response_size";
    private static final String TS_DEFAULT_SERVICE_HANDLER = "default_service_handler";
    private static final String TS_MODEL_SERVER_HOME = "model_server_home";
    private static final String TS_MODEL_STORE = "model_store";
    private static final String TS_SNAPSHOT_STORE = "snapshot_store";
<<<<<<< HEAD
    private static final String TS_PRELOAD_MODEL = "preload_model";
=======
    private static final String TS_PREFER_DIRECT_BUFFER = "prefer_direct_buffer";
>>>>>>> effef0c1

    // Configuration which are not documented or enabled through environment variables
    private static final String USE_NATIVE_IO = "use_native_io";
    private static final String IO_RATIO = "io_ratio";
    private static final String METRIC_TIME_INTERVAL = "metric_time_interval";
    private static final String ENABLE_ENVVARS_CONFIG = "enable_envvars_config";
    private static final String MODEL_SNAPSHOT = "model_snapshot";
    private static final String VERSION = "version";

    // Variables which are local
    public static final String MODEL_METRICS_LOGGER = "MODEL_METRICS";
    public static final String MODEL_LOGGER = "MODEL_LOG";
    public static final String MODEL_SERVER_METRICS_LOGGER = "TS_METRICS";

    public static final String PYTHON_EXECUTABLE = "python";

    private Pattern blacklistPattern;
    private Properties prop;
    private static Pattern pattern = Pattern.compile("\\$\\$([^$]+[^$])\\$\\$");
    private boolean snapshotDisabled;

    private static ConfigManager instance;
    private String hostName;

    private ConfigManager(Arguments args) throws IOException {
        prop = new Properties();

        this.snapshotDisabled = args.isSnapshotDisabled();
        String version = readFile(getModelServerHome() + "/ts/version.txt");
        if (version != null) {
            version = version.replaceAll("[\\n\\t ]", "");
            prop.setProperty(VERSION, version);
        }

        String logLocation = System.getenv("LOG_LOCATION");
        if (logLocation != null) {
            System.setProperty("LOG_LOCATION", logLocation);
        } else if (System.getProperty("LOG_LOCATION") == null) {
            System.setProperty("LOG_LOCATION", "logs");
        }

        String snapshotStore = args.getSnapshotStore();
        if (snapshotStore != null) {
            prop.setProperty(TS_SNAPSHOT_STORE, snapshotStore);
        }

        String filePath = System.getenv("TS_CONFIG_FILE");
        if (filePath == null) {
            filePath = args.getTsConfigFile();
            if (filePath == null) {
                filePath = getLastSnapshot();
                if (filePath == null) {
                    filePath = System.getProperty("tsConfigFile", "config.properties");
                }
            }
        }

        File tsConfigFile = new File(filePath);
        if (tsConfigFile.exists()) {
            try (InputStream stream = Files.newInputStream(tsConfigFile.toPath())) {
                prop.load(stream);
                prop.put("tsConfigFile", filePath);
            } catch (IOException e) {
                throw new IllegalStateException("Unable to read configuration file", e);
            }
        }

        resolveEnvVarVals(prop);

        String metricsLocation = System.getenv("METRICS_LOCATION");
        if (metricsLocation != null) {
            System.setProperty("METRICS_LOCATION", metricsLocation);
        } else if (System.getProperty("METRICS_LOCATION") == null) {
            System.setProperty("METRICS_LOCATION", "logs");
        }

        String modelStore = args.getModelStore();
        if (modelStore != null) {
            prop.setProperty(TS_MODEL_STORE, modelStore);
        }

        String[] models = args.getModels();
        if (models != null) {
            prop.setProperty(TS_LOAD_MODELS, String.join(",", models));
        }

        prop.setProperty(
                TS_NUMBER_OF_GPU,
                String.valueOf(
                        Integer.min(
                                getAvailableGpu(),
                                getIntProperty(TS_NUMBER_OF_GPU, Integer.MAX_VALUE))));

        String pythonExecutable = args.getPythonExecutable();
        if (pythonExecutable != null) {
            prop.setProperty(PYTHON_EXECUTABLE, pythonExecutable);
        }

        try {
            InetAddress ip = InetAddress.getLocalHost();
            hostName = ip.getHostName();
        } catch (UnknownHostException e) {
            hostName = "Unknown";
        }

        if (Boolean.parseBoolean(prop.getProperty(TS_ASYNC_LOGGING))) {
            enableAsyncLogging();
        }

        if (Boolean.parseBoolean(getEnableEnvVarsConfig())) {
            // Environment variables have higher precedence over the config file variables
            setSystemVars();
        }
    }

    public static String readFile(String path) throws IOException {
        return Files.readString(Paths.get(path));
    }

    private void resolveEnvVarVals(Properties prop) {
        Set<String> keys = prop.stringPropertyNames();
        for (String key : keys) {
            String val = prop.getProperty(key);
            Matcher matcher = pattern.matcher(val);
            if (matcher.find()) {
                StringBuffer sb = new StringBuffer();
                do {
                    String envVar = matcher.group(1);
                    if (System.getenv(envVar) == null) {
                        throw new IllegalArgumentException(
                                "Invalid Environment Variable " + envVar);
                    }
                    matcher.appendReplacement(sb, System.getenv(envVar));
                } while (matcher.find());
                matcher.appendTail(sb);
                prop.setProperty(key, sb.toString());
            }
        }
    }

    private void setSystemVars() {
        Class<ConfigManager> configClass = ConfigManager.class;
        Field[] fields = configClass.getDeclaredFields();
        for (Field f : fields) {
            if (f.getName().startsWith("TS_")) {
                String val = System.getenv(f.getName());
                if (val != null) {
                    try {
                        prop.setProperty((String) f.get(ConfigManager.class), val);
                    } catch (IllegalAccessException e) {
                        e.printStackTrace(); // NOPMD
                    }
                }
            }
        }
    }

    public String getEnableEnvVarsConfig() {
        return prop.getProperty(ENABLE_ENVVARS_CONFIG, "false");
    }

    public String getHostName() {
        return hostName;
    }

    public static void init(Arguments args) throws IOException {
        instance = new ConfigManager(args);
    }

    public static ConfigManager getInstance() {
        return instance;
    }

    public boolean isDebug() {
        return Boolean.getBoolean("TS_DEBUG")
                || Boolean.parseBoolean(prop.getProperty(TS_DEBUG, "false"));
    }

    public Connector getListener(boolean management) {
        String binding;
        if (management) {
            binding = prop.getProperty(TS_MANAGEMENT_ADDRESS, "http://127.0.0.1:8081");
        } else {
            binding = prop.getProperty(TS_INFERENCE_ADDRESS, "http://127.0.0.1:8080");
        }
        return Connector.parse(binding, management);
    }

<<<<<<< HEAD
    public String getPreloadModel() {
        return getProperty(TS_PRELOAD_MODEL, "false");
=======
    public boolean getPreferDirectBuffer() {
        return Boolean.parseBoolean(getProperty(TS_PREFER_DIRECT_BUFFER, "false"));
>>>>>>> effef0c1
    }

    public int getNettyThreads() {
        return getIntProperty(TS_NUMBER_OF_NETTY_THREADS, 0);
    }

    public int getNettyClientThreads() {
        return getIntProperty(TS_NETTY_CLIENT_THREADS, 0);
    }

    public int getJobQueueSize() {
        return getIntProperty(TS_JOB_QUEUE_SIZE, 100);
    }

    public int getNumberOfGpu() {
        return getIntProperty(TS_NUMBER_OF_GPU, 0);
    }

    public String getTsDefaultServiceHandler() {
        return getProperty(TS_DEFAULT_SERVICE_HANDLER, null);
    }

    public Properties getConfiguration() {
        return (Properties) prop.clone();
    }

    public int getConfiguredDefaultWorkersPerModel() {
        return getIntProperty(TS_DEFAULT_WORKERS_PER_MODEL, 0);
    }

    public int getDefaultWorkers() {
        if (isDebug()) {
            return 1;
        }
        int workers = getConfiguredDefaultWorkersPerModel();

        if ((workers == 0) && (prop.getProperty("NUM_WORKERS", null) != null)) {
            workers = getIntProperty("NUM_WORKERS", 0);
        }

        if (workers == 0) {
            workers = getNumberOfGpu();
        }
        if (workers == 0) {
            workers = Runtime.getRuntime().availableProcessors();
        }
        setProperty("NUM_WORKERS", Integer.toString(workers));
        return workers;
    }

    public int getMetricTimeInterval() {
        return getIntProperty(METRIC_TIME_INTERVAL, 60);
    }

    public String getModelServerHome() {
        String tsHome = System.getenv("TS_MODEL_SERVER_HOME");
        if (tsHome == null) {
            tsHome = System.getProperty(TS_MODEL_SERVER_HOME);
            if (tsHome == null) {
                tsHome = getProperty(TS_MODEL_SERVER_HOME, null);
                if (tsHome == null) {
                    tsHome = getCanonicalPath(findTsHome());
                    return tsHome;
                }
            }
        }

        File dir = new File(tsHome);
        if (!dir.exists()) {
            throw new IllegalArgumentException("Model server home not exist: " + tsHome);
        }
        tsHome = getCanonicalPath(dir);
        return tsHome;
    }

    public String getPythonExecutable() {
        return prop.getProperty(PYTHON_EXECUTABLE, "python");
    }

    public String getModelStore() {
        return getCanonicalPath(prop.getProperty(TS_MODEL_STORE));
    }

    public String getSnapshotStore() {
        return prop.getProperty(TS_SNAPSHOT_STORE, "FS");
    }

    public String getModelSnapshot() {
        return prop.getProperty(MODEL_SNAPSHOT, null);
    }

    public String getLoadModels() {
        return prop.getProperty(TS_LOAD_MODELS);
    }

    public Pattern getBlacklistPattern() {
        return blacklistPattern;
    }

    public String getCorsAllowedOrigin() {
        return prop.getProperty(TS_CORS_ALLOWED_ORIGIN);
    }

    public String getCorsAllowedMethods() {
        return prop.getProperty(TS_CORS_ALLOWED_METHODS);
    }

    public String getCorsAllowedHeaders() {
        return prop.getProperty(TS_CORS_ALLOWED_HEADERS);
    }

    public SslContext getSslContext() throws IOException, GeneralSecurityException {
        List<String> supportedCiphers =
                Arrays.asList(
                        "TLS_ECDHE_RSA_WITH_AES_128_CBC_SHA",
                        "TLS_ECDHE_RSA_WITH_AES_128_GCM_SHA256");

        PrivateKey privateKey;
        X509Certificate[] chain;
        String keyStoreFile = prop.getProperty(TS_KEYSTORE);
        String privateKeyFile = prop.getProperty(TS_PRIVATE_KEY_FILE);
        String certificateFile = prop.getProperty(TS_CERTIFICATE_FILE);
        if (keyStoreFile != null) {
            char[] keystorePass = getProperty(TS_KEYSTORE_PASS, "changeit").toCharArray();
            String keystoreType = getProperty(TS_KEYSTORE_TYPE, "PKCS12");
            KeyStore keyStore = KeyStore.getInstance(keystoreType);
            try (InputStream is = Files.newInputStream(Paths.get(keyStoreFile))) {
                keyStore.load(is, keystorePass);
            }

            Enumeration<String> en = keyStore.aliases();
            String keyAlias = null;
            while (en.hasMoreElements()) {
                String alias = en.nextElement();
                if (keyStore.isKeyEntry(alias)) {
                    keyAlias = alias;
                    break;
                }
            }

            if (keyAlias == null) {
                throw new KeyException("No key entry found in keystore.");
            }

            privateKey = (PrivateKey) keyStore.getKey(keyAlias, keystorePass);

            Certificate[] certs = keyStore.getCertificateChain(keyAlias);
            chain = new X509Certificate[certs.length];
            for (int i = 0; i < certs.length; ++i) {
                chain[i] = (X509Certificate) certs[i];
            }
        } else if (privateKeyFile != null && certificateFile != null) {
            privateKey = loadPrivateKey(privateKeyFile);
            chain = loadCertificateChain(certificateFile);
        } else {
            SelfSignedCertificate ssc = new SelfSignedCertificate();
            privateKey = ssc.key();
            chain = new X509Certificate[] {ssc.cert()};
        }

        return SslContextBuilder.forServer(privateKey, chain)
                .protocols("TLSv1.2")
                .ciphers(supportedCiphers)
                .build();
    }

    private PrivateKey loadPrivateKey(String keyFile) throws IOException, GeneralSecurityException {
        KeyFactory keyFactory = KeyFactory.getInstance("RSA");
        try (InputStream is = Files.newInputStream(Paths.get(keyFile))) {
            String content = IOUtils.toString(is, StandardCharsets.UTF_8);
            content = content.replaceAll("-----(BEGIN|END)( RSA)? PRIVATE KEY-----\\s*", "");
            byte[] buf = Base64.getMimeDecoder().decode(content);
            try {
                PKCS8EncodedKeySpec privKeySpec = new PKCS8EncodedKeySpec(buf);
                return keyFactory.generatePrivate(privKeySpec);
            } catch (InvalidKeySpecException e) {
                // old private key is OpenSSL format private key
                buf = OpenSslKey.convertPrivateKey(buf);
                PKCS8EncodedKeySpec privKeySpec = new PKCS8EncodedKeySpec(buf);
                return keyFactory.generatePrivate(privKeySpec);
            }
        }
    }

    private X509Certificate[] loadCertificateChain(String keyFile)
            throws IOException, GeneralSecurityException {
        CertificateFactory cf = CertificateFactory.getInstance("X.509");
        try (InputStream is = Files.newInputStream(Paths.get(keyFile))) {
            Collection<? extends Certificate> certs = cf.generateCertificates(is);
            int i = 0;
            X509Certificate[] chain = new X509Certificate[certs.size()];
            for (Certificate cert : certs) {
                chain[i++] = (X509Certificate) cert;
            }
            return chain;
        }
    }

    private String getLastSnapshot() {
        if (isSnapshotDisabled()) {
            return null;
        }

        return SnapshotUtils.getLastSnapshot(getSnapshotStore());
    }

    public String getProperty(String key, String def) {
        return prop.getProperty(key, def);
    }

    public void validateConfigurations() throws InvalidPropertiesFormatException {
        String blacklistVars = prop.getProperty(TS_BLACKLIST_ENV_VARS, "");
        try {
            blacklistPattern = Pattern.compile(blacklistVars);
        } catch (PatternSyntaxException e) {
            throw new InvalidPropertiesFormatException(e);
        }
    }

    public String dumpConfigurations() {
        Runtime runtime = Runtime.getRuntime();
        return "\nTorchserve version: "
                + prop.getProperty(VERSION)
                + "\nTS Home: "
                + getModelServerHome()
                + "\nCurrent directory: "
                + getCanonicalPath(".")
                + "\nTemp directory: "
                + System.getProperty("java.io.tmpdir")
                + "\nNumber of GPUs: "
                + getNumberOfGpu()
                + "\nNumber of CPUs: "
                + runtime.availableProcessors()
                + "\nMax heap size: "
                + (runtime.maxMemory() / 1024 / 1024)
                + " M\nPython executable: "
                + (getPythonExecutable() == null ? "N/A" : getPythonExecutable())
                + "\nConfig file: "
                + prop.getProperty("tsConfigFile", "N/A")
                + "\nInference address: "
                + getListener(false)
                + "\nManagement address: "
                + getListener(true)
                + "\nModel Store: "
                + (getModelStore() == null ? "N/A" : getModelStore())
                + "\nInitial Models: "
                + (getLoadModels() == null ? "N/A" : getLoadModels())
                + "\nLog dir: "
                + getCanonicalPath(System.getProperty("LOG_LOCATION"))
                + "\nMetrics dir: "
                + getCanonicalPath(System.getProperty("METRICS_LOCATION"))
                + "\nNetty threads: "
                + getNettyThreads()
                + "\nNetty client threads: "
                + getNettyClientThreads()
                + "\nDefault workers per model: "
                + getDefaultWorkers()
                + "\nBlacklist Regex: "
                + prop.getProperty(TS_BLACKLIST_ENV_VARS, "N/A")
                + "\nMaximum Response Size: "
                + prop.getProperty(TS_MAX_RESPONSE_SIZE, "6553500")
                + "\nMaximum Request Size: "
                + prop.getProperty(TS_MAX_REQUEST_SIZE, "6553500")
<<<<<<< HEAD
                + "\nPreload model: "
                + prop.getProperty(TS_PRELOAD_MODEL, "false");
=======
                + "\nPrefer direct buffer: "
                + prop.getProperty(TS_PREFER_DIRECT_BUFFER, "false");
>>>>>>> effef0c1
    }

    public boolean useNativeIo() {
        return Boolean.parseBoolean(prop.getProperty(USE_NATIVE_IO, "true"));
    }

    public int getIoRatio() {
        return getIntProperty(IO_RATIO, 50);
    }

    public int getMaxResponseSize() {
        return getIntProperty(TS_MAX_RESPONSE_SIZE, 6553500);
    }

    public int getMaxRequestSize() {
        return getIntProperty(TS_MAX_REQUEST_SIZE, 6553500);
    }

    public void setProperty(String key, String value) {
        prop.setProperty(key, value);
    }

    private int getIntProperty(String key, int def) {
        String value = prop.getProperty(key);
        if (value == null) {
            return def;
        }
        return Integer.parseInt(value);
    }

    public int getDefaultResponseTimeout() {
        return Integer.parseInt(prop.getProperty(TS_DEFAULT_RESPONSE_TIMEOUT, "120"));
    }

    public int getUnregisterModelTimeout() {
        return Integer.parseInt(prop.getProperty(TS_UNREGISTER_MODEL_TIMEOUT, "120"));
    }

    private File findTsHome() {
        File cwd = new File(getCanonicalPath("."));
        File file = cwd;
        while (file != null) {
            File ts = new File(file, "ts");
            if (ts.exists()) {
                return file;
            }
            file = file.getParentFile();
        }
        return cwd;
    }

    private void enableAsyncLogging() {
        enableAsyncLogging(Logger.getRootLogger());
        enableAsyncLogging(Logger.getLogger(MODEL_METRICS_LOGGER));
        enableAsyncLogging(Logger.getLogger(MODEL_LOGGER));
        enableAsyncLogging(Logger.getLogger(MODEL_SERVER_METRICS_LOGGER));
        enableAsyncLogging(Logger.getLogger("ACCESS_LOG"));
        enableAsyncLogging(Logger.getLogger("org.pytorch.serve"));
    }

    private void enableAsyncLogging(Logger logger) {
        AsyncAppender asyncAppender = new AsyncAppender();

        @SuppressWarnings("unchecked")
        Enumeration<Appender> en = logger.getAllAppenders();
        while (en.hasMoreElements()) {
            Appender appender = en.nextElement();
            if (appender instanceof AsyncAppender) {
                // already async
                return;
            }

            logger.removeAppender(appender);
            asyncAppender.addAppender(appender);
        }
        logger.addAppender(asyncAppender);
    }

    public HashMap<String, String> getBackendConfiguration() {
        HashMap<String, String> config = new HashMap<>();
        // Append properties used by backend worker here
        config.put("TS_DECODE_INPUT_REQUEST", prop.getProperty(TS_DECODE_INPUT_REQUEST, "true"));

        return config;
    }

    private static String getCanonicalPath(File file) {
        try {
            return file.getCanonicalPath();
        } catch (IOException e) {
            return file.getAbsolutePath();
        }
    }

    private static String getCanonicalPath(String path) {
        if (path == null) {
            return null;
        }
        return getCanonicalPath(new File(path));
    }

    private static int getAvailableGpu() {
        try {
            Process process =
                    Runtime.getRuntime().exec("nvidia-smi --query-gpu=index --format=csv");
            int ret = process.waitFor();
            if (ret != 0) {
                return 0;
            }
            List<String> list = IOUtils.readLines(process.getInputStream(), StandardCharsets.UTF_8);
            if (list.isEmpty() || !"index".equals(list.get(0))) {
                throw new AssertionError("Unexpected nvidia-smi response.");
            }
            return list.size() - 1;
        } catch (IOException | InterruptedException e) {
            return 0;
        }
    }

    public boolean isSnapshotDisabled() {
        return snapshotDisabled;
    }

    public static final class Arguments {

        private String tsConfigFile;
        private String pythonExecutable;
        private String modelStore;
        private String[] models;
        private boolean snapshotDisabled;

        public Arguments() {}

        public Arguments(CommandLine cmd) {
            tsConfigFile = cmd.getOptionValue("ts-config-file");
            pythonExecutable = cmd.getOptionValue("python");
            modelStore = cmd.getOptionValue("model-store");
            models = cmd.getOptionValues("models");
            snapshotDisabled = cmd.hasOption("no-config-snapshot");
        }

        public static Options getOptions() {
            Options options = new Options();
            options.addOption(
                    Option.builder("f")
                            .longOpt("ts-config-file")
                            .hasArg()
                            .argName("TS-CONFIG-FILE")
                            .desc("Path to the configuration properties file.")
                            .build());
            options.addOption(
                    Option.builder("e")
                            .longOpt("python")
                            .hasArg()
                            .argName("PYTHON")
                            .desc("Python runtime executable path.")
                            .build());
            options.addOption(
                    Option.builder("m")
                            .longOpt("models")
                            .hasArgs()
                            .argName("MODELS")
                            .desc("Models to be loaded at startup.")
                            .build());
            options.addOption(
                    Option.builder("s")
                            .longOpt("model-store")
                            .hasArg()
                            .argName("MODELS-STORE")
                            .desc("Model store location where models can be loaded.")
                            .build());
            options.addOption(
                    Option.builder("ncs")
                            .longOpt("no-config-snapshot")
                            .argName("NO-CONFIG-SNAPSHOT")
                            .desc("disable torchserve snapshot")
                            .build());
            return options;
        }

        public String getTsConfigFile() {
            return tsConfigFile;
        }

        public String getPythonExecutable() {
            return pythonExecutable;
        }

        public void setTsConfigFile(String tsConfigFile) {
            this.tsConfigFile = tsConfigFile;
        }

        public String getModelStore() {
            return modelStore;
        }

        public void setModelStore(String modelStore) {
            this.modelStore = modelStore;
        }

        public String[] getModels() {
            return models;
        }

        public void setModels(String[] models) {
            this.models = models.clone();
        }

        public boolean isSnapshotDisabled() {
            return snapshotDisabled;
        }

        public void setSnapshotDisabled(boolean snapshotDisabled) {
            this.snapshotDisabled = snapshotDisabled;
        }

        public String getSnapshotStore() {
            // TODO : remove hard-coding and add a new cmd param for snapshot store
            return "FS";
        }
    }
}<|MERGE_RESOLUTION|>--- conflicted
+++ resolved
@@ -76,11 +76,8 @@
     private static final String TS_MODEL_SERVER_HOME = "model_server_home";
     private static final String TS_MODEL_STORE = "model_store";
     private static final String TS_SNAPSHOT_STORE = "snapshot_store";
-<<<<<<< HEAD
     private static final String TS_PRELOAD_MODEL = "preload_model";
-=======
     private static final String TS_PREFER_DIRECT_BUFFER = "prefer_direct_buffer";
->>>>>>> effef0c1
 
     // Configuration which are not documented or enabled through environment variables
     private static final String USE_NATIVE_IO = "use_native_io";
@@ -269,13 +266,12 @@
         return Connector.parse(binding, management);
     }
 
-<<<<<<< HEAD
     public String getPreloadModel() {
         return getProperty(TS_PRELOAD_MODEL, "false");
-=======
+    }
+
     public boolean getPreferDirectBuffer() {
         return Boolean.parseBoolean(getProperty(TS_PREFER_DIRECT_BUFFER, "false"));
->>>>>>> effef0c1
     }
 
     public int getNettyThreads() {
@@ -539,13 +535,10 @@
                 + prop.getProperty(TS_MAX_RESPONSE_SIZE, "6553500")
                 + "\nMaximum Request Size: "
                 + prop.getProperty(TS_MAX_REQUEST_SIZE, "6553500")
-<<<<<<< HEAD
                 + "\nPreload model: "
-                + prop.getProperty(TS_PRELOAD_MODEL, "false");
-=======
+                + prop.getProperty(TS_PRELOAD_MODEL, "false")
                 + "\nPrefer direct buffer: "
                 + prop.getProperty(TS_PREFER_DIRECT_BUFFER, "false");
->>>>>>> effef0c1
     }
 
     public boolean useNativeIo() {
