package org.pytorch.serve.ensemble;

import java.io.*;
import java.nio.charset.StandardCharsets;
import java.nio.file.Files;
import java.util.*;
import org.pytorch.serve.archive.model.InvalidModelException;
import org.pytorch.serve.archive.workflow.InvalidWorkflowException;
import org.pytorch.serve.archive.workflow.WorkflowArchive;
import org.yaml.snakeyaml.Yaml;
import org.yaml.snakeyaml.error.YAMLException;

public class WorkFlow {

    private LinkedHashMap<String, Object> workflowSpec;

    private WorkflowArchive workflowArchive;
    private int minWorkers = 1;
    private int maxWorkers = 1;
    private int batchSize = 1;
    private int batchSizeDelay = 50;

    private Map<String, WorkflowModel> models;
    private Dag dag = new Dag();
    private File handlerFile;

    public WorkFlow(WorkflowArchive workflowArchive) throws IOException, InvalidDAGException, InvalidWorkflowException {
        this.workflowArchive = workflowArchive;
        File specFile =
                new File(
                        this.workflowArchive.getWorkflowDir(),
                        this.workflowArchive.getManifest().getWorkflow().getSpecFile());
        this.handlerFile =
                new File(
                        this.workflowArchive.getWorkflowDir(),
                        this.workflowArchive.getManifest().getWorkflow().getHandler());
        this.models = new HashMap<String, WorkflowModel>();
<<<<<<< HEAD
=======
        this.workflowSpec = (LinkedHashMap<String, Object>) this.readSpecFile(specFile);
>>>>>>> b7df082a

        @SuppressWarnings("unchecked")
        LinkedHashMap<String, Object> obj1 = (LinkedHashMap<String, Object>) this.readSpecFile(this.specFile);
        this.obj = obj1;

        @SuppressWarnings("unchecked")
        LinkedHashMap<String, Object> modelsInfo =
                (LinkedHashMap<String, Object>) this.workflowSpec.get("models");
        for (Map.Entry<String, Object> entry : modelsInfo.entrySet()) {
            String keyName = entry.getKey();

            switch (keyName) {
                case "min-workers":
                    minWorkers = (int) entry.getValue();
                    break;
                case "max-workers":
                    maxWorkers = (int) entry.getValue();
                    break;
                case "batch-size":
                    batchSize = (int) entry.getValue();
                    break;
                case "batch-size-delay":
                    batchSizeDelay = (int) entry.getValue();
                    break;
                default:
                    // entry.getValue().getClass() check object type.
                    // assuming Map containing model info
                    @SuppressWarnings("unchecked")
                    LinkedHashMap<String, Object> model =
                            (LinkedHashMap<String, Object>) entry.getValue();

                    WorkflowModel wfm =
                            new WorkflowModel(
                                    keyName,
                                    (String) model.get("url"),
                                    (int) model.getOrDefault("min-workers", minWorkers),
                                    (int) model.getOrDefault("max-workers", maxWorkers),
                                    (int) model.getOrDefault("batch-size", batchSize),
                                    (int) model.getOrDefault("batch-size-delay", batchSizeDelay),
                                    null);

                    models.put(keyName, wfm);
            }
        }

<<<<<<< HEAD
        @SuppressWarnings("unchecked")
        LinkedHashMap<String, Object> dagInfo = (LinkedHashMap<String, Object>) this.obj.get("dag");
=======
        LinkedHashMap<String, Object> dagInfo =
                (LinkedHashMap<String, Object>) this.workflowSpec.get("dag");
>>>>>>> b7df082a

        for (Map.Entry<String, Object> entry : dagInfo.entrySet()) {
            String modelName = entry.getKey();
            WorkflowModel wfm;
            if (!models.containsKey(modelName)) {
                wfm =
                        new WorkflowModel(
                                modelName,
                                null,
                                1,
                                1,
                                1,
                                0,
                                this.handlerFile.getPath() + ":" + modelName);
            } else {
                wfm = models.get(modelName);
            }
            Node fromNode = new Node(modelName, wfm);
            dag.addNode(fromNode);

            @SuppressWarnings("unchecked")
            ArrayList<String> values = (ArrayList<String>) entry.getValue();
            for (String toModelName : values ) {
                WorkflowModel toWfm;
                if (!models.containsKey(toModelName)) {
                    toWfm =
                            new WorkflowModel(
                                    toModelName,
                                    null,
                                    1,
                                    1,
                                    1,
                                    0,
                                    this.handlerFile.getPath() + ":" + toModelName);
                } else {
                    toWfm = models.get(toModelName);
                }
                Node toNode = new Node(toModelName, toWfm);
                dag.addNode(toNode);
                dag.addEdge(fromNode, toNode);
            }
        }
    }

    private static Object readSpecFile(File file) throws IOException, InvalidWorkflowException {
        Yaml yaml = new Yaml();
        try (Reader r =
                new InputStreamReader(
                        Files.newInputStream(file.toPath()), StandardCharsets.UTF_8)) {
            return yaml.load(r);
        } catch (YAMLException e) {
            throw new InvalidWorkflowException("Failed to parse yaml.", e);
        }
    }

    public Object getWorkflowSpec() {
        return workflowSpec;
    }

    public Dag getDag() {
        return this.dag;
    }

    public WorkflowArchive getWorkflowArchive() {
        return workflowArchive;
    }

    public int getMinWorkers() {
        return minWorkers;
    }

    public void setMinWorkers(int minWorkers) {
        this.minWorkers = minWorkers;
    }

    public int getMaxWorkers() {
        return maxWorkers;
    }

    public void setMaxWorkers(int maxWorkers) {
        this.maxWorkers = maxWorkers;
    }

    public int getBatchSize() {
        return batchSize;
    }

    public void setBatchSize(int batchSize) {
        this.batchSize = batchSize;
    }

    public int getBatchSizeDelay() {
        return batchSizeDelay;
    }

    public void setBatchSizeDelay(int batchSizeDelay) {
        this.batchSizeDelay = batchSizeDelay;
    }

    public String getWorkflowDag() {
        return this.workflowSpec.get("dag").toString();
    }
}<|MERGE_RESOLUTION|>--- conflicted
+++ resolved
@@ -35,15 +35,13 @@
                         this.workflowArchive.getWorkflowDir(),
                         this.workflowArchive.getManifest().getWorkflow().getHandler());
         this.models = new HashMap<String, WorkflowModel>();
-<<<<<<< HEAD
-=======
         this.workflowSpec = (LinkedHashMap<String, Object>) this.readSpecFile(specFile);
->>>>>>> b7df082a
 
         @SuppressWarnings("unchecked")
         LinkedHashMap<String, Object> obj1 = (LinkedHashMap<String, Object>) this.readSpecFile(this.specFile);
         this.obj = obj1;
 
+        @SuppressWarnings("unchecked")
         @SuppressWarnings("unchecked")
         LinkedHashMap<String, Object> modelsInfo =
                 (LinkedHashMap<String, Object>) this.workflowSpec.get("models");
@@ -84,13 +82,9 @@
             }
         }
 
-<<<<<<< HEAD
         @SuppressWarnings("unchecked")
-        LinkedHashMap<String, Object> dagInfo = (LinkedHashMap<String, Object>) this.obj.get("dag");
-=======
         LinkedHashMap<String, Object> dagInfo =
                 (LinkedHashMap<String, Object>) this.workflowSpec.get("dag");
->>>>>>> b7df082a
 
         for (Map.Entry<String, Object> entry : dagInfo.entrySet()) {
             String modelName = entry.getKey();
