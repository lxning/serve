package org.pytorch.serve;

import com.google.gson.JsonParseException;
import io.netty.buffer.Unpooled;
import io.netty.channel.Channel;
import io.netty.handler.codec.http.DefaultFullHttpRequest;
import io.netty.handler.codec.http.HttpHeaderNames;
import io.netty.handler.codec.http.HttpHeaderValues;
import io.netty.handler.codec.http.HttpMethod;
import io.netty.handler.codec.http.HttpRequest;
import io.netty.handler.codec.http.HttpResponseStatus;
import io.netty.handler.codec.http.HttpUtil;
import io.netty.handler.codec.http.HttpVersion;
import io.netty.handler.codec.http.multipart.DefaultHttpDataFactory;
import io.netty.handler.codec.http.multipart.HttpPostRequestEncoder;
import io.netty.handler.codec.http.multipart.MemoryAttribute;
import io.netty.handler.codec.http.multipart.MemoryFileUpload;
import io.netty.util.CharsetUtil;
import io.netty.util.internal.logging.InternalLoggerFactory;
import io.netty.util.internal.logging.Slf4JLoggerFactory;
import java.io.File;
import java.io.FileInputStream;
import java.io.IOException;
import java.io.InputStream;
import java.lang.reflect.Field;
import java.nio.ByteBuffer;
import java.nio.charset.Charset;
import java.nio.charset.StandardCharsets;
import java.security.GeneralSecurityException;
import java.util.List;
import java.util.Properties;
import java.util.concurrent.CountDownLatch;
import java.util.regex.Pattern;
import java.util.stream.IntStream;
import org.apache.commons.io.FileUtils;
import org.apache.commons.io.IOUtils;
import org.pytorch.serve.http.ErrorResponse;
import org.pytorch.serve.http.StatusResponse;
import org.pytorch.serve.http.messages.DescribeModelResponse;
import org.pytorch.serve.http.messages.ListModelsResponse;
import org.pytorch.serve.metrics.Dimension;
import org.pytorch.serve.metrics.Metric;
import org.pytorch.serve.metrics.MetricManager;
import org.pytorch.serve.servingsdk.impl.PluginsManager;
import org.pytorch.serve.snapshot.InvalidSnapshotException;
import org.pytorch.serve.util.ConfigManager;
import org.pytorch.serve.util.ConnectorType;
import org.pytorch.serve.util.JsonUtils;
import org.testng.Assert;
import org.testng.annotations.AfterClass;
import org.testng.annotations.BeforeSuite;
import org.testng.annotations.Test;

public class ModelServerTest {
    private static final String ERROR_NOT_FOUND =
            "Requested resource is not found, please refer to API document.";
    private static final String ERROR_METHOD_NOT_ALLOWED =
            "Requested method is not allowed, please refer to API document.";

    private ConfigManager configManager;
    private ModelServer server;
    private String listInferenceApisResult;
    private String listManagementApisResult;
    private String listMetricsApisResult;
    private String noopApiResult;

    static {
        TestUtils.init();
    }

    @BeforeSuite
    public void beforeSuite()
            throws InterruptedException, IOException, GeneralSecurityException,
                    InvalidSnapshotException {
        ConfigManager.init(new ConfigManager.Arguments());
        configManager = ConfigManager.getInstance();
        PluginsManager.getInstance().initialize();

        InternalLoggerFactory.setDefaultFactory(Slf4JLoggerFactory.INSTANCE);

        server = new ModelServer(configManager);
        server.startRESTserver();
        String version = configManager.getProperty("version", null);
        try (InputStream is = new FileInputStream("src/test/resources/inference_open_api.json")) {
            listInferenceApisResult =
                    String.format(IOUtils.toString(is, StandardCharsets.UTF_8.name()), version);
        }

        try (InputStream is = new FileInputStream("src/test/resources/management_open_api.json")) {
            listManagementApisResult =
                    String.format(IOUtils.toString(is, StandardCharsets.UTF_8.name()), version);
        }

        try (InputStream is = new FileInputStream("src/test/resources/metrics_open_api.json")) {
            listMetricsApisResult =
                    String.format(IOUtils.toString(is, StandardCharsets.UTF_8.name()), version);
        }

        try (InputStream is = new FileInputStream("src/test/resources/describe_api.json")) {
            noopApiResult = IOUtils.toString(is, StandardCharsets.UTF_8.name());
        }
    }

    @AfterClass
    public void afterSuite() {
        server.stop();
    }

    @Test
    public void testPing() throws InterruptedException {
        TestUtils.ping(configManager);
        TestUtils.getLatch().await();
        StatusResponse resp = JsonUtils.GSON.fromJson(TestUtils.getResult(), StatusResponse.class);
        Assert.assertEquals(resp.getStatus(), "Healthy");
        Assert.assertTrue(TestUtils.getHeaders().contains("x-request-id"));
    }

    @Test(
            alwaysRun = true,
            dependsOnMethods = {"testPing"})
    public void testRootInference() throws InterruptedException {
        Channel channel = TestUtils.getInferenceChannel(configManager);
        TestUtils.setResult(null);
        TestUtils.setLatch(new CountDownLatch(1));
        TestUtils.getRoot(channel);
        TestUtils.getLatch().await();

        Assert.assertEquals(
                TestUtils.getResult().replaceAll("(\\\\r|\r\n|\n|\n\r)", "\r"),
                listInferenceApisResult.replaceAll("(\\\\r|\r\n|\n|\n\r)", "\r"));
    }

    @Test(
            alwaysRun = true,
            dependsOnMethods = {"testRootInference"})
    public void testRootManagement() throws InterruptedException {
        Channel channel = TestUtils.getManagementChannel(configManager);
        TestUtils.setResult(null);
        TestUtils.setLatch(new CountDownLatch(1));
        TestUtils.getRoot(channel);
        TestUtils.getLatch().await();

        Assert.assertEquals(
                TestUtils.getResult().replaceAll("(\\\\r|\r\n|\n|\n\r)", "\r"),
                listManagementApisResult.replaceAll("(\\\\r|\r\n|\n|\n\r)", "\r"));
    }

    @Test(
            alwaysRun = true,
            dependsOnMethods = {"testRootManagement"})
    public void testRootMetrics() throws InterruptedException {
        Channel channel = TestUtils.getMetricsChannel(configManager);
        TestUtils.setResult(null);
        TestUtils.setLatch(new CountDownLatch(1));
        TestUtils.getRoot(channel);
        TestUtils.getLatch().await();

        Assert.assertEquals(
                TestUtils.getResult().replaceAll("(\\\\r|\r\n|\n|\n\r)", "\r"),
                listMetricsApisResult.replaceAll("(\\\\r|\r\n|\n|\n\r)", "\r"));
    }

    @Test(
            alwaysRun = true,
            dependsOnMethods = {"testRootMetrics"})
    public void testApiDescription() throws InterruptedException {
        Channel channel = TestUtils.getInferenceChannel(configManager);
        TestUtils.setResult(null);
        TestUtils.setLatch(new CountDownLatch(1));
        TestUtils.getApiDescription(channel);
        TestUtils.getLatch().await();

        Assert.assertEquals(
                TestUtils.getResult().replaceAll("(\\\\r|\r\n|\n|\n\r)", "\r"),
                listInferenceApisResult.replaceAll("(\\\\r|\r\n|\n|\n\r)", "\r"));
    }

    @Test(
            alwaysRun = true,
            dependsOnMethods = {"testApiDescription"})
    public void testDescribeApi() throws InterruptedException {
        Channel channel = TestUtils.getInferenceChannel(configManager);
        TestUtils.setResult(null);
        TestUtils.setLatch(new CountDownLatch(1));
        TestUtils.describeModelApi(channel, "noop");
        TestUtils.getLatch().await();

        Assert.assertEquals(
                TestUtils.getResult().replaceAll("(\\\\r|\r\n|\n|\n\r)", "\r"),
                noopApiResult.replaceAll("(\\\\r|\r\n|\n|\n\r)", "\r"));
    }

    @Test(
            alwaysRun = true,
            dependsOnMethods = {"testDescribeApi"})
    public void testInitialWorkers() throws InterruptedException {
        Channel channel = TestUtils.getManagementChannel(configManager);
        TestUtils.setResult(null);
        TestUtils.setLatch(new CountDownLatch(1));
        TestUtils.describeModel(channel, "noop", null);
        TestUtils.getLatch().await();
        DescribeModelResponse[] resp =
                JsonUtils.GSON.fromJson(TestUtils.getResult(), DescribeModelResponse[].class);
        Assert.assertEquals(TestUtils.getHttpStatus(), HttpResponseStatus.OK);
        Assert.assertEquals(resp[0].getMinWorkers(), configManager.getDefaultWorkers());
    }

    @Test(
            alwaysRun = true,
            dependsOnMethods = {"testInitialWorkers"})
    public void testUnregisterNoopModel() throws InterruptedException {
        testUnregisterModel("noop", null);
    }

    @Test(
            alwaysRun = true,
            dependsOnMethods = {"testUnregisterNoopModel"})
    public void testLoadNoopModel() throws InterruptedException {
        testLoadModel("noop.mar", "noop_v1.0", "1.11");
        Channel channel = TestUtils.getManagementChannel(configManager);
        TestUtils.setResult(null);
        TestUtils.setLatch(new CountDownLatch(1));
        TestUtils.describeModel(channel, "noop_v1.0", null);
        TestUtils.getLatch().await();
        DescribeModelResponse[] resp =
                JsonUtils.GSON.fromJson(TestUtils.getResult(), DescribeModelResponse[].class);
        Assert.assertEquals(TestUtils.getHttpStatus(), HttpResponseStatus.OK);
        Assert.assertEquals(
                resp[0].getMinWorkers(), configManager.getConfiguredDefaultWorkersPerModel());
    }

    @Test(
            alwaysRun = true,
            dependsOnMethods = {"testLoadNoopModel"})
    public void testSyncScaleNoopModel() throws InterruptedException {
        testSyncScaleModel("noop_v1.0", null);
    }

    @Test(
            alwaysRun = true,
            dependsOnMethods = {"testLoadNoopModel"})
    public void testSyncScaleNoopModelWithVersion() throws InterruptedException {
        testSyncScaleModel("noop_v1.0", "1.11");
    }

    @Test(
            alwaysRun = true,
            dependsOnMethods = {"testSyncScaleNoopModel"})
    public void testListModels() throws InterruptedException {
        Channel channel = TestUtils.getManagementChannel(configManager);
        TestUtils.setResult(null);
        TestUtils.setLatch(new CountDownLatch(1));
        TestUtils.listModels(channel);
        TestUtils.getLatch().await();

        ListModelsResponse resp =
                JsonUtils.GSON.fromJson(TestUtils.getResult(), ListModelsResponse.class);
        Assert.assertEquals(resp.getModels().size(), 1);
    }

    @Test(
            alwaysRun = true,
            dependsOnMethods = {"testListModels"})
    public void testDescribeNoopModel() throws InterruptedException {
        testDescribeModel("noop_v1.0", null, "1.11");
    }

    @Test(
            alwaysRun = true,
            dependsOnMethods = {"testDescribeNoopModel"})
    public void testLoadNoopModelWithInitialWorkers() throws InterruptedException {
        testLoadModelWithInitialWorkers("noop.mar", "noop", "1.11");
    }

    @Test(
            alwaysRun = true,
            dependsOnMethods = {"testLoadNoopModelWithInitialWorkers"})
    public void testLoadNoopV1ModelWithInitialWorkers() throws InterruptedException {
        testLoadModelWithInitialWorkers("noop.mar", "noopversioned", "1.11");
    }

    @Test(
            alwaysRun = true,
            dependsOnMethods = {"testLoadNoopV1ModelWithInitialWorkers"})
    public void testLoadNoopV2ModelWithInitialWorkers() throws InterruptedException {
        testLoadModelWithInitialWorkers("noop_v2.mar", "noopversioned", "1.2.1");
    }

    @Test(
            alwaysRun = true,
            dependsOnMethods = {"testLoadNoopV2ModelWithInitialWorkers"})
    public void testDescribeDefaultModelVersion() throws InterruptedException {
        testDescribeModel("noopversioned", null, "1.11");
    }

    @Test(
            alwaysRun = true,
            dependsOnMethods = {"testDescribeDefaultModelVersion"})
    public void testDescribeAllModelVersion() throws InterruptedException {
        testDescribeModel("noopversioned", "all", "1.2.1");
    }

    @Test(
            alwaysRun = true,
            dependsOnMethods = {"testDescribeAllModelVersion"})
    public void testDescribeSpecificModelVersion() throws InterruptedException {
        testDescribeModel("noopversioned", "1.11", "1.11");
    }

    @Test(
            alwaysRun = true,
            dependsOnMethods = {"testDescribeSpecificModelVersion"})
    public void testNoopVersionedPrediction() throws InterruptedException {
        testPredictions("noopversioned", "OK", "1.11");
    }

    @Test(
            alwaysRun = true,
            dependsOnMethods = {"testNoopVersionedPrediction"})
    public void testSetDefaultVersionNoop() throws InterruptedException {
        Channel channel = TestUtils.getManagementChannel(configManager);
        TestUtils.setResult(null);
        TestUtils.setLatch(new CountDownLatch(1));
        TestUtils.setDefault(channel, "noopversioned", "1.2.1");
        TestUtils.getLatch().await();

        StatusResponse resp = JsonUtils.GSON.fromJson(TestUtils.getResult(), StatusResponse.class);
        Assert.assertEquals(
                resp.getStatus(),
                "Default vesion succsesfully updated for model \"noopversioned\" to \"1.2.1\"");
    }

    @Test(
            alwaysRun = true,
            dependsOnMethods = {"testSetDefaultVersionNoop"})
    public void testLoadModelWithInitialWorkersWithJSONReqBody() throws InterruptedException {
        Channel channel = TestUtils.getManagementChannel(configManager);
        testUnregisterModel("noop", null);
        TestUtils.setResult(null);
        TestUtils.setLatch(new CountDownLatch(1));
        DefaultFullHttpRequest req =
                new DefaultFullHttpRequest(HttpVersion.HTTP_1_1, HttpMethod.POST, "/models");
        req.headers().add("Content-Type", "application/json");
        req.content()
                .writeCharSequence(
                        "{'url':'noop.mar', 'model_name':'noop', 'initial_workers':'1', 'synchronous':'true'}",
                        CharsetUtil.UTF_8);
        HttpUtil.setContentLength(req, req.content().readableBytes());
        channel.writeAndFlush(req);
        TestUtils.getLatch().await();

        StatusResponse resp = JsonUtils.GSON.fromJson(TestUtils.getResult(), StatusResponse.class);
        Assert.assertEquals(
                resp.getStatus(), "Model \"noop\" Version: 1.11 registered with 1 initial workers");
    }

    @Test(
            alwaysRun = true,
            dependsOnMethods = {"testLoadModelWithInitialWorkersWithJSONReqBody"})
    public void testNoopPrediction() throws InterruptedException {
        testPredictions("noop", "OK", null);
    }

    @Test(
            alwaysRun = true,
            dependsOnMethods = {"testNoopPrediction"})
    public void testPredictionsBinary() throws InterruptedException {
        Channel channel = TestUtils.getInferenceChannel(configManager);
        TestUtils.setResult(null);
        TestUtils.setLatch(new CountDownLatch(1));
        DefaultFullHttpRequest req =
                new DefaultFullHttpRequest(
                        HttpVersion.HTTP_1_1, HttpMethod.POST, "/predictions/noop");
        req.content().writeCharSequence("test", CharsetUtil.UTF_8);
        HttpUtil.setContentLength(req, req.content().readableBytes());
        req.headers().set(HttpHeaderNames.CONTENT_TYPE, HttpHeaderValues.APPLICATION_OCTET_STREAM);
        channel.writeAndFlush(req);

        TestUtils.getLatch().await();

        Assert.assertEquals(TestUtils.getResult(), "OK");
    }

    @Test(
            alwaysRun = true,
            dependsOnMethods = {"testPredictionsBinary"})
    public void testPredictionsJson() throws InterruptedException {
        Channel channel = TestUtils.getInferenceChannel(configManager);
        TestUtils.setResult(null);
        TestUtils.setLatch(new CountDownLatch(1));
        DefaultFullHttpRequest req =
                new DefaultFullHttpRequest(
                        HttpVersion.HTTP_1_1, HttpMethod.POST, "/predictions/noop");
        req.content().writeCharSequence("{\"data\": \"test\"}", CharsetUtil.UTF_8);
        HttpUtil.setContentLength(req, req.content().readableBytes());
        req.headers().set(HttpHeaderNames.CONTENT_TYPE, HttpHeaderValues.APPLICATION_JSON);
        channel.writeAndFlush(req);

        TestUtils.getLatch().await();
        Assert.assertEquals(TestUtils.getResult(), "OK");
    }

    @Test(
            alwaysRun = true,
            dependsOnMethods = {"testPredictionsJson"})
    public void testLoadModelWithHandlerName() throws InterruptedException {
        testLoadModelWithInitialWorkers("noop_handlername.mar", "noop_handlername", "1.0");
    }

    @Test(
            alwaysRun = true,
            dependsOnMethods = {"testLoadModelWithHandlerName"})
    public void testNoopWithHandlerNamePrediction() throws InterruptedException {
        testPredictions("noop_handlername", "OK", "1.0");
    }

    @Test(
            alwaysRun = true,
            dependsOnMethods = {"testNoopWithHandlerNamePrediction"})
    public void testLoadModelWithEntryPntFuncName() throws InterruptedException {
        testLoadModelWithInitialWorkers("noop_entrypntfunc.mar", "noop_entrypntfunc", "1.0");
    }

    @Test(
            alwaysRun = true,
            dependsOnMethods = {"testLoadModelWithEntryPntFuncName"})
    public void testNoopWithEntryPntFuncPrediction() throws InterruptedException {
        testPredictions("noop_entrypntfunc", "OK", "1.0");
    }

    @Test(
            alwaysRun = true,
            dependsOnMethods = {"testNoopWithEntryPntFuncPrediction"})
    public void testInvocationsJson() throws InterruptedException {
        Channel channel = TestUtils.getInferenceChannel(configManager);
        TestUtils.setResult(null);
        TestUtils.setLatch(new CountDownLatch(1));
        DefaultFullHttpRequest req =
                new DefaultFullHttpRequest(
                        HttpVersion.HTTP_1_1, HttpMethod.POST, "/invocations?model_name=noop");
        req.content().writeCharSequence("{\"data\": \"test\"}", CharsetUtil.UTF_8);
        HttpUtil.setContentLength(req, req.content().readableBytes());
        req.headers().set(HttpHeaderNames.CONTENT_TYPE, HttpHeaderValues.APPLICATION_JSON);
        channel.writeAndFlush(req);
        TestUtils.getLatch().await();

        Assert.assertEquals(TestUtils.getResult(), "OK");
    }

    @Test(
            alwaysRun = true,
            dependsOnMethods = {"testInvocationsJson"})
    public void testInvocationsMultipart()
            throws InterruptedException, HttpPostRequestEncoder.ErrorDataEncoderException,
                    IOException {
        Channel channel = TestUtils.getInferenceChannel(configManager);
        TestUtils.setResult(null);
        TestUtils.setLatch(new CountDownLatch(1));
        DefaultFullHttpRequest req =
                new DefaultFullHttpRequest(HttpVersion.HTTP_1_1, HttpMethod.POST, "/invocations");

        HttpPostRequestEncoder encoder = new HttpPostRequestEncoder(req, true);
        encoder.addBodyAttribute("model_name", "noop_v1.0");
        MemoryFileUpload body =
                new MemoryFileUpload("data", "test.txt", "text/plain", null, null, 4);
        body.setContent(Unpooled.copiedBuffer("test", StandardCharsets.UTF_8));
        encoder.addBodyHttpData(body);

        channel.writeAndFlush(encoder.finalizeRequest());
        if (encoder.isChunked()) {
            channel.writeAndFlush(encoder).sync();
        }

        TestUtils.getLatch().await();

        Assert.assertEquals(TestUtils.getResult(), "OK");
    }

    @Test(
            alwaysRun = true,
            dependsOnMethods = {"testInvocationsMultipart"})
    public void testModelsInvokeJson() throws InterruptedException {
        Channel channel = TestUtils.getInferenceChannel(configManager);
        TestUtils.setResult(null);
        TestUtils.setLatch(new CountDownLatch(1));
        DefaultFullHttpRequest req =
                new DefaultFullHttpRequest(
                        HttpVersion.HTTP_1_1, HttpMethod.POST, "/models/noop/invoke");
        req.content().writeCharSequence("{\"data\": \"test\"}", CharsetUtil.UTF_8);
        HttpUtil.setContentLength(req, req.content().readableBytes());
        req.headers().set(HttpHeaderNames.CONTENT_TYPE, HttpHeaderValues.APPLICATION_JSON);
        channel.writeAndFlush(req);
        TestUtils.getLatch().await();

        Assert.assertEquals(TestUtils.getResult(), "OK");
    }

    @Test(
            alwaysRun = true,
            dependsOnMethods = {"testModelsInvokeJson"})
    public void testModelsInvokeMultipart()
            throws InterruptedException, HttpPostRequestEncoder.ErrorDataEncoderException,
                    IOException {
        Channel channel = TestUtils.getInferenceChannel(configManager);
        TestUtils.setResult(null);
        TestUtils.setLatch(new CountDownLatch(1));
        DefaultFullHttpRequest req =
                new DefaultFullHttpRequest(
                        HttpVersion.HTTP_1_1, HttpMethod.POST, "/models/noop/invoke");

        HttpPostRequestEncoder encoder = new HttpPostRequestEncoder(req, true);
        MemoryFileUpload body =
                new MemoryFileUpload("data", "test.txt", "text/plain", null, null, 4);
        body.setContent(Unpooled.copiedBuffer("test", StandardCharsets.UTF_8));
        encoder.addBodyHttpData(body);

        channel.writeAndFlush(encoder.finalizeRequest());
        if (encoder.isChunked()) {
            channel.writeAndFlush(encoder).sync();
        }

        TestUtils.getLatch().await();

        Assert.assertEquals(TestUtils.getResult(), "OK");
    }

    @Test(
            alwaysRun = true,
            dependsOnMethods = {"testModelsInvokeMultipart"})
    public void testLegacyPredict() throws InterruptedException {
        Channel channel = TestUtils.getInferenceChannel(configManager);
        TestUtils.setResult(null);
        TestUtils.setLatch(new CountDownLatch(1));
        DefaultFullHttpRequest req =
                new DefaultFullHttpRequest(
                        HttpVersion.HTTP_1_1, HttpMethod.GET, "/noop/predict?data=test");
        channel.writeAndFlush(req);

        TestUtils.getLatch().await();
        Assert.assertEquals(TestUtils.getResult(), "OK");
    }

    @Test(
            alwaysRun = true,
            dependsOnMethods = {"testLegacyPredict"})
    public void testPredictionsInvalidRequestSize() throws InterruptedException {
        Channel channel = TestUtils.getInferenceChannel(configManager);
        TestUtils.setResult(null);
        TestUtils.setLatch(new CountDownLatch(1));
        DefaultFullHttpRequest req =
                new DefaultFullHttpRequest(
                        HttpVersion.HTTP_1_1, HttpMethod.POST, "/predictions/noop");

        req.content().writeZero(11485760);
        HttpUtil.setContentLength(req, req.content().readableBytes());
        req.headers().set(HttpHeaderNames.CONTENT_TYPE, HttpHeaderValues.APPLICATION_OCTET_STREAM);
        channel.writeAndFlush(req);

        TestUtils.getLatch().await();

        Assert.assertEquals(TestUtils.getHttpStatus(), HttpResponseStatus.REQUEST_ENTITY_TOO_LARGE);
    }

    @Test(
            alwaysRun = true,
            dependsOnMethods = {"testPredictionsInvalidRequestSize"})
    public void testPredictionsValidRequestSize() throws InterruptedException {
        Channel channel = TestUtils.getInferenceChannel(configManager);
        TestUtils.setResult(null);
        TestUtils.setLatch(new CountDownLatch(1));
        DefaultFullHttpRequest req =
                new DefaultFullHttpRequest(
                        HttpVersion.HTTP_1_1, HttpMethod.POST, "/predictions/noop");

        req.content().writeZero(10385760);
        HttpUtil.setContentLength(req, req.content().readableBytes());
        req.headers().set(HttpHeaderNames.CONTENT_TYPE, HttpHeaderValues.APPLICATION_OCTET_STREAM);
        channel.writeAndFlush(req);

        TestUtils.getLatch().await();

        Assert.assertEquals(TestUtils.getHttpStatus(), HttpResponseStatus.OK);
    }

    @Test(
            alwaysRun = true,
            dependsOnMethods = {"testPredictionsValidRequestSize"})
    public void testPredictionsDecodeRequest()
            throws InterruptedException, NoSuchFieldException, IllegalAccessException {
        Channel inferChannel = TestUtils.getInferenceChannel(configManager);
        Channel mgmtChannel = TestUtils.getManagementChannel(configManager);
        setConfiguration("decode_input_request", "true");
        loadTests(mgmtChannel, "noop-v1.0-config-tests.mar", "noop-config");
        TestUtils.setResult(null);
        TestUtils.setLatch(new CountDownLatch(1));
        DefaultFullHttpRequest req =
                new DefaultFullHttpRequest(
                        HttpVersion.HTTP_1_1, HttpMethod.POST, "/predictions/noop-config");
        req.content().writeCharSequence("{\"data\": \"test\"}", CharsetUtil.UTF_8);
        HttpUtil.setContentLength(req, req.content().readableBytes());
        req.headers().set(HttpHeaderNames.CONTENT_TYPE, HttpHeaderValues.APPLICATION_JSON);
        inferChannel.writeAndFlush(req);

        TestUtils.getLatch().await();

        Assert.assertEquals(TestUtils.getHttpStatus(), HttpResponseStatus.OK);
        Assert.assertFalse(TestUtils.getResult().contains("bytearray"));
        unloadTests(mgmtChannel, "noop-config");
    }

    @Test(
            alwaysRun = true,
            dependsOnMethods = {"testPredictionsDecodeRequest"})
    public void testPredictionsDoNotDecodeRequest()
            throws InterruptedException, NoSuchFieldException, IllegalAccessException {
        Channel inferChannel = TestUtils.getInferenceChannel(configManager);
        Channel mgmtChannel = TestUtils.getManagementChannel(configManager);
        setConfiguration("decode_input_request", "false");
        loadTests(mgmtChannel, "noop-v1.0-config-tests.mar", "noop-config");

        TestUtils.setResult(null);
        TestUtils.setLatch(new CountDownLatch(1));
        DefaultFullHttpRequest req =
                new DefaultFullHttpRequest(
                        HttpVersion.HTTP_1_1, HttpMethod.POST, "/predictions/noop-config");
        req.content().writeCharSequence("{\"data\": \"test\"}", CharsetUtil.UTF_8);
        HttpUtil.setContentLength(req, req.content().readableBytes());
        req.headers().set(HttpHeaderNames.CONTENT_TYPE, HttpHeaderValues.APPLICATION_JSON);
        inferChannel.writeAndFlush(req);

        TestUtils.getLatch().await();

        Assert.assertEquals(TestUtils.getHttpStatus(), HttpResponseStatus.OK);
        Assert.assertTrue(TestUtils.getResult().contains("bytearray"));
        unloadTests(mgmtChannel, "noop-config");
    }

    @Test(
            alwaysRun = true,
            dependsOnMethods = {"testPredictionsDoNotDecodeRequest"})
    public void testPredictionsEchoMultipart()
            throws HttpPostRequestEncoder.ErrorDataEncoderException, InterruptedException,
                    IOException {
        Channel inferChannel = TestUtils.getInferenceChannel(configManager);
        Channel mgmtChannel = TestUtils.getManagementChannel(configManager);
        loadTests(mgmtChannel, "echo.mar", "echo");

        TestUtils.setResult(null);
        TestUtils.setLatch(new CountDownLatch(1));
        DefaultFullHttpRequest req =
                new DefaultFullHttpRequest(
                        HttpVersion.HTTP_1_1, HttpMethod.POST, "/predictions/echo");

        ByteBuffer allBytes = ByteBuffer.allocate(0x100);
        IntStream.range(0, 0x100).forEach(i -> allBytes.put((byte) i));

        HttpPostRequestEncoder encoder = new HttpPostRequestEncoder(req, true);
        MemoryFileUpload data =
                new MemoryFileUpload(
                        "data", "allBytes.bin", "application/octet-stream", null, null, 0x100);
        data.setContent(Unpooled.copiedBuffer(allBytes));
        encoder.addBodyHttpData(data);

        inferChannel.writeAndFlush(encoder.finalizeRequest());
        if (encoder.isChunked()) {
            inferChannel.writeAndFlush(encoder).sync();
        }

        TestUtils.getLatch().await();

        Assert.assertEquals(TestUtils.getHttpStatus(), HttpResponseStatus.OK);
        Assert.assertEquals(TestUtils.getContent(), data.get());
        unloadTests(mgmtChannel, "echo");
    }

    @Test(
            alwaysRun = true,
            dependsOnMethods = {"testPredictionsEchoMultipart"})
    public void testPredictionsEchoNoMultipart()
            throws HttpPostRequestEncoder.ErrorDataEncoderException, InterruptedException,
                    IOException {
        Channel inferChannel = TestUtils.getInferenceChannel(configManager);
        Channel mgmtChannel = TestUtils.getManagementChannel(configManager);
        loadTests(mgmtChannel, "echo.mar", "echo");

        TestUtils.setResult(null);
        TestUtils.setLatch(new CountDownLatch(1));
        DefaultFullHttpRequest req =
                new DefaultFullHttpRequest(
                        HttpVersion.HTTP_1_1, HttpMethod.POST, "/predictions/echo");

        ByteBuffer allBytes = ByteBuffer.allocate(0x100);
        IntStream.range(0, 0x100).forEach(i -> allBytes.put((byte) i));

        Charset charset = StandardCharsets.ISO_8859_1;
        HttpPostRequestEncoder.EncoderMode mode = HttpPostRequestEncoder.EncoderMode.RFC1738;
        HttpPostRequestEncoder encoder =
                new HttpPostRequestEncoder(new DefaultHttpDataFactory(), req, false, charset, mode);
        MemoryAttribute data = new MemoryAttribute("data", charset);
        data.setContent(Unpooled.copiedBuffer(allBytes));
        encoder.addBodyHttpData(data);

        inferChannel.writeAndFlush(encoder.finalizeRequest());
        if (encoder.isChunked()) {
            inferChannel.writeAndFlush(encoder).sync();
        }

        TestUtils.getLatch().await();

        Assert.assertEquals(TestUtils.getHttpStatus(), HttpResponseStatus.OK);
        Assert.assertEquals(TestUtils.getContent(), data.get());
        unloadTests(mgmtChannel, "echo");
    }

    @Test(
            alwaysRun = true,
            dependsOnMethods = {"testPredictionsEchoNoMultipart"})
    public void testPredictionsModifyResponseHeader()
            throws NoSuchFieldException, IllegalAccessException, InterruptedException {
        Channel inferChannel = TestUtils.getInferenceChannel(configManager);
        Channel mgmtChannel = TestUtils.getManagementChannel(configManager);
        setConfiguration("decode_input_request", "false");
        loadTests(mgmtChannel, "respheader-test.mar", "respheader");

        TestUtils.setResult(null);
        TestUtils.setLatch(new CountDownLatch(1));
        DefaultFullHttpRequest req =
                new DefaultFullHttpRequest(
                        HttpVersion.HTTP_1_1, HttpMethod.POST, "/predictions/respheader");

        req.content().writeCharSequence("{\"data\": \"test\"}", CharsetUtil.UTF_8);
        HttpUtil.setContentLength(req, req.content().readableBytes());
        req.headers().set(HttpHeaderNames.CONTENT_TYPE, HttpHeaderValues.APPLICATION_JSON);
        inferChannel.writeAndFlush(req);

        TestUtils.getLatch().await();

        Assert.assertEquals(TestUtils.getHttpStatus(), HttpResponseStatus.OK);
        Assert.assertEquals(TestUtils.getHeaders().get("dummy"), "1");
        Assert.assertEquals(TestUtils.getHeaders().get("content-type"), "text/plain");
        Assert.assertTrue(TestUtils.getResult().contains("bytearray"));
        unloadTests(mgmtChannel, "respheader");
    }

    @Test(
            alwaysRun = true,
            dependsOnMethods = {"testPredictionsModifyResponseHeader"})
    public void testPredictionsNoManifest()
            throws InterruptedException, NoSuchFieldException, IllegalAccessException {
        Channel inferChannel = TestUtils.getInferenceChannel(configManager);
        Channel mgmtChannel = TestUtils.getManagementChannel(configManager);
        setConfiguration("default_service_handler", "service:handle");
        loadTests(mgmtChannel, "noop-no-manifest.mar", "nomanifest");
        TestUtils.setResult(null);
        TestUtils.setLatch(new CountDownLatch(1));
        DefaultFullHttpRequest req =
                new DefaultFullHttpRequest(
                        HttpVersion.HTTP_1_1, HttpMethod.POST, "/predictions/nomanifest");
        req.content().writeCharSequence("{\"data\": \"test\"}", CharsetUtil.UTF_8);
        HttpUtil.setContentLength(req, req.content().readableBytes());
        req.headers().set(HttpHeaderNames.CONTENT_TYPE, HttpHeaderValues.APPLICATION_JSON);
        inferChannel.writeAndFlush(req);

        TestUtils.getLatch().await();

        Assert.assertEquals(TestUtils.getHttpStatus(), HttpResponseStatus.OK);
        Assert.assertEquals(TestUtils.getResult(), "OK");
        unloadTests(mgmtChannel, "nomanifest");
    }

    @Test(
            alwaysRun = true,
            dependsOnMethods = {"testPredictionsNoManifest"})
    public void testModelRegisterWithDefaultWorkers()
            throws NoSuchFieldException, IllegalAccessException, InterruptedException {
        Channel mgmtChannel = TestUtils.getManagementChannel(configManager);
        setConfiguration("default_workers_per_model", "1");
        loadTests(mgmtChannel, "noop.mar", "noop_default_model_workers");

        TestUtils.setResult(null);
        TestUtils.setLatch(new CountDownLatch(1));

        TestUtils.describeModel(mgmtChannel, "noop_default_model_workers", null);
        TestUtils.getLatch().await();

        DescribeModelResponse[] resp =
                JsonUtils.GSON.fromJson(TestUtils.getResult(), DescribeModelResponse[].class);
        Assert.assertEquals(TestUtils.getHttpStatus(), HttpResponseStatus.OK);
        Assert.assertEquals(resp[0].getMinWorkers(), 1);
        unloadTests(mgmtChannel, "noop_default_model_workers");
        setConfiguration("default_workers_per_model", "0");
    }

    @Test(
            alwaysRun = true,
            dependsOnMethods = {"testModelRegisterWithDefaultWorkers"})
    public void testLoadModelFromURL() throws InterruptedException {
        testLoadModel(
                "https://torchserve.pytorch.org/mar_files/squeezenet1_1.mar", "squeezenet", "1.0");
        Assert.assertTrue(new File(configManager.getModelStore(), "squeezenet1_1.mar").exists());
    }

    @Test(alwaysRun = true)
    public void testLoadModelFromFileURI() throws InterruptedException, IOException {
        String curDir = System.getProperty("user.dir");
        File curDirFile = new File(curDir);
        String parent = curDirFile.getParent();

        String source = configManager.getModelStore() + "/mnist.mar";
        String destination = parent + "/archive/mnist1.mar";
        File sourceFile = new File(source);
        File destinationFile = new File(destination);
        String fileUrl = "";
        FileUtils.copyFile(sourceFile, destinationFile);
<<<<<<< HEAD
        fileUrl = "file://" + parent + "/archive/mnist1.mar";
=======
        fileUrl = "file:///" + parent + "/modelarchive/mnist1.mar";
>>>>>>> 5d62f22d
        testLoadModel(fileUrl, "mnist1", "1.0");
        Assert.assertTrue(new File(configManager.getModelStore(), "mnist1.mar").exists());
        FileUtils.deleteQuietly(destinationFile);
    }

    @Test(
            alwaysRun = true,
            dependsOnMethods = {"testLoadModelFromFileURI"})
    public void testUnregisterFileURIModel() throws InterruptedException {
        testUnregisterModel("mnist1", null);
        Assert.assertFalse(new File(configManager.getModelStore(), "mnist1.mar").exists());
    }

    @Test(
            alwaysRun = true,
            dependsOnMethods = {"testLoadModelFromFileURI"})
    public void testModelWithInvalidFileURI() throws InterruptedException, IOException {
        String invalidFileUrl = "file:///InvalidUrl";
        Channel channel = TestUtils.connect(ConnectorType.MANAGEMENT_CONNECTOR, configManager);
        TestUtils.setHttpStatus(null);
        TestUtils.setResult(null);
        TestUtils.setLatch(new CountDownLatch(1));
        TestUtils.registerModel(channel, invalidFileUrl, "invalid_file_url", true, false);
        TestUtils.getLatch().await();
        System.out.println("HTTP Status: " + TestUtils.getHttpStatus());
        System.out.println("Expected output : " + HttpResponseStatus.BAD_REQUEST);
        Assert.assertEquals(TestUtils.getHttpStatus(), HttpResponseStatus.BAD_REQUEST);
    }

    @Test(
            alwaysRun = true,
            dependsOnMethods = {"testLoadModelFromURL"})
    public void testUnregisterURLModel() throws InterruptedException {
        testUnregisterModel("squeezenet", null);
        Assert.assertFalse(new File(configManager.getModelStore(), "squeezenet1_1.mar").exists());
    }

    @Test(
            alwaysRun = true,
            dependsOnMethods = {"testUnregisterURLModel"})
    public void testModelWithCustomPythonDependency()
            throws InterruptedException, NoSuchFieldException, IllegalAccessException {
        setConfiguration("install_py_dep_per_model", "true");
        testLoadModelWithInitialWorkers("custom_python_dep.mar", "custom_python_dep", "1.0");
        setConfiguration("install_py_dep_per_model", "false");
    }

    @Test(
            alwaysRun = true,
            dependsOnMethods = {"testModelWithCustomPythonDependency"})
    public void testModelWithInvalidCustomPythonDependency()
            throws InterruptedException, NoSuchFieldException, IllegalAccessException {
        setConfiguration("install_py_dep_per_model", "true");
        Channel channel = TestUtils.getManagementChannel(configManager);
        TestUtils.setResult(null);
        TestUtils.setLatch(new CountDownLatch(1));
        TestUtils.registerModel(
                channel,
                "custom_invalid_python_dep.mar",
                "custom_invalid_python_dep",
                false,
                false);
        TestUtils.getLatch().await();

        ErrorResponse resp = JsonUtils.GSON.fromJson(TestUtils.getResult(), ErrorResponse.class);

        Assert.assertEquals(TestUtils.getHttpStatus(), HttpResponseStatus.BAD_REQUEST);
        Assert.assertEquals(
                resp.getMessage(),
                "Custom pip package installation failed for custom_invalid_python_dep");
        setConfiguration("install_py_dep_per_model", "false");
        channel.close().sync();
    }

    @Test(
            alwaysRun = true,
            dependsOnMethods = {"testModelWithInvalidCustomPythonDependency"})
    public void testLoadingMemoryError() throws InterruptedException {
        Channel channel = TestUtils.connect(ConnectorType.MANAGEMENT_CONNECTOR, configManager);
        Assert.assertNotNull(channel);
        TestUtils.setResult(null);
        TestUtils.setLatch(new CountDownLatch(1));

        TestUtils.registerModel(channel, "loading-memory-error.mar", "memory_error", true, false);
        TestUtils.getLatch().await();

        Assert.assertEquals(TestUtils.getHttpStatus(), HttpResponseStatus.INSUFFICIENT_STORAGE);
        // TestUtils.unregisterModel(channel, "memory_error",null, true);
        channel.close().sync();
    }

    @Test(
            alwaysRun = true,
            dependsOnMethods = {"testLoadingMemoryError"})
    public void testPredictionMemoryError() throws InterruptedException {
        // Load the model
        Channel channel = TestUtils.connect(ConnectorType.MANAGEMENT_CONNECTOR, configManager);
        Assert.assertNotNull(channel);
        TestUtils.setResult(null);
        TestUtils.setLatch(new CountDownLatch(1));

        TestUtils.registerModel(channel, "prediction-memory-error.mar", "pred-err", true, false);
        TestUtils.getLatch().await();
        Assert.assertEquals(TestUtils.getHttpStatus(), HttpResponseStatus.OK);
        channel.close().sync();

        // Test for prediction
        channel = TestUtils.connect(ConnectorType.INFERENCE_CONNECTOR, configManager);
        Assert.assertNotNull(channel);
        TestUtils.setResult(null);
        TestUtils.setLatch(new CountDownLatch(1));
        DefaultFullHttpRequest req =
                new DefaultFullHttpRequest(
                        HttpVersion.HTTP_1_1, HttpMethod.POST, "/predictions/pred-err");
        req.content().writeCharSequence("data=invalid_output", CharsetUtil.UTF_8);

        channel.writeAndFlush(req);
        TestUtils.getLatch().await();

        Assert.assertEquals(TestUtils.getHttpStatus(), HttpResponseStatus.INSUFFICIENT_STORAGE);
        channel.close().sync();

        // Unload the model
        channel = TestUtils.connect(ConnectorType.MANAGEMENT_CONNECTOR, configManager);
        TestUtils.setHttpStatus(null);
        TestUtils.setLatch(new CountDownLatch(1));
        Assert.assertNotNull(channel);

        TestUtils.unregisterModel(channel, "pred-err", null, true);
        TestUtils.getLatch().await();
        Assert.assertEquals(TestUtils.getHttpStatus(), HttpResponseStatus.OK);
    }

    @Test(
            alwaysRun = true,
            dependsOnMethods = {"testPredictionMemoryError"})
    public void testErrorBatch() throws InterruptedException {
        Channel channel = TestUtils.connect(ConnectorType.MANAGEMENT_CONNECTOR, configManager);
        Assert.assertNotNull(channel);

        TestUtils.setHttpStatus(null);
        TestUtils.setResult(null);
        TestUtils.setLatch(new CountDownLatch(1));

        TestUtils.registerModel(channel, "error_batch.mar", "err_batch", true, false);
        TestUtils.getLatch().await();

        StatusResponse status =
                JsonUtils.GSON.fromJson(TestUtils.getResult(), StatusResponse.class);
        Assert.assertEquals(
                status.getStatus(),
                "Model \"err_batch\" Version: 1.0 registered with 1 initial workers");

        channel.close().sync();

        channel = TestUtils.connect(ConnectorType.INFERENCE_CONNECTOR, configManager);
        Assert.assertNotNull(channel);

        TestUtils.setResult(null);
        TestUtils.setLatch(new CountDownLatch(1));
        TestUtils.setHttpStatus(null);
        DefaultFullHttpRequest req =
                new DefaultFullHttpRequest(
                        HttpVersion.HTTP_1_1, HttpMethod.POST, "/predictions/err_batch");
        req.content().writeCharSequence("data=invalid_output", CharsetUtil.UTF_8);
        HttpUtil.setContentLength(req, req.content().readableBytes());
        req.headers()
                .set(
                        HttpHeaderNames.CONTENT_TYPE,
                        HttpHeaderValues.APPLICATION_X_WWW_FORM_URLENCODED);
        channel.writeAndFlush(req);

        TestUtils.getLatch().await();

        Assert.assertEquals(TestUtils.getHttpStatus(), HttpResponseStatus.INSUFFICIENT_STORAGE);
        Assert.assertEquals(TestUtils.getResult(), "Invalid response");
        channel.close().sync();
    }

    @Test(
            alwaysRun = true,
            dependsOnMethods = {"testErrorBatch"})
    public void testMetricManager() throws JsonParseException, InterruptedException {
        MetricManager.scheduleMetrics(configManager);
        MetricManager metricManager = MetricManager.getInstance();
        List<Metric> metrics = metricManager.getMetrics();

        // Wait till first value is read in
        int count = 0;
        while (metrics.isEmpty()) {
            Thread.sleep(500);
            metrics = metricManager.getMetrics();
            Assert.assertTrue(++count < 5);
        }
        for (Metric metric : metrics) {
            if (metric.getMetricName().equals("CPUUtilization")) {
                Assert.assertEquals(metric.getUnit(), "Percent");
            }
            if (metric.getMetricName().equals("MemoryUsed")) {
                Assert.assertEquals(metric.getUnit(), "Megabytes");
            }
            if (metric.getMetricName().equals("DiskUsed")) {
                List<Dimension> dimensions = metric.getDimensions();
                for (Dimension dimension : dimensions) {
                    if (dimension.getName().equals("Level")) {
                        Assert.assertEquals(dimension.getValue(), "Host");
                    }
                }
            }
        }
    }

    @Test(
            alwaysRun = true,
            dependsOnMethods = {"testMetricManager"})
    public void testInvalidRootRequest() throws InterruptedException {
        Channel channel = TestUtils.connect(ConnectorType.INFERENCE_CONNECTOR, configManager);
        Assert.assertNotNull(channel);

        HttpRequest req = new DefaultFullHttpRequest(HttpVersion.HTTP_1_1, HttpMethod.GET, "/");
        channel.writeAndFlush(req).sync();
        channel.closeFuture().sync();

        ErrorResponse resp = JsonUtils.GSON.fromJson(TestUtils.getResult(), ErrorResponse.class);

        Assert.assertEquals(resp.getCode(), HttpResponseStatus.METHOD_NOT_ALLOWED.code());
        Assert.assertEquals(resp.getMessage(), ERROR_METHOD_NOT_ALLOWED);
    }

    @Test(
            alwaysRun = true,
            dependsOnMethods = {"testInvalidRootRequest"})
    public void testInvalidInferenceUri() throws InterruptedException {
        Channel channel = TestUtils.connect(ConnectorType.INFERENCE_CONNECTOR, configManager);
        Assert.assertNotNull(channel);

        HttpRequest req =
                new DefaultFullHttpRequest(HttpVersion.HTTP_1_1, HttpMethod.GET, "/InvalidUrl");
        channel.writeAndFlush(req).sync();
        channel.closeFuture().sync();

        ErrorResponse resp = JsonUtils.GSON.fromJson(TestUtils.getResult(), ErrorResponse.class);

        Assert.assertEquals(resp.getCode(), HttpResponseStatus.NOT_FOUND.code());
        Assert.assertEquals(resp.getMessage(), ERROR_NOT_FOUND);
    }

    @Test(
            alwaysRun = true,
            dependsOnMethods = {"testInvalidInferenceUri"})
    public void testInvalidDescribeModel() throws InterruptedException {
        Channel channel = TestUtils.connect(ConnectorType.INFERENCE_CONNECTOR, configManager);
        Assert.assertNotNull(channel);

        TestUtils.describeModelApi(channel, "InvalidModel");
        channel.closeFuture().sync();

        ErrorResponse resp = JsonUtils.GSON.fromJson(TestUtils.getResult(), ErrorResponse.class);

        Assert.assertEquals(resp.getCode(), HttpResponseStatus.NOT_FOUND.code());
        Assert.assertEquals(resp.getMessage(), "Model not found: InvalidModel");
    }

    @Test(
            alwaysRun = true,
            dependsOnMethods = {"testInvalidDescribeModel"})
    public void testInvalidPredictionsUri() throws InterruptedException {
        Channel channel = TestUtils.connect(ConnectorType.INFERENCE_CONNECTOR, configManager);
        Assert.assertNotNull(channel);

        HttpRequest req =
                new DefaultFullHttpRequest(HttpVersion.HTTP_1_1, HttpMethod.GET, "/predictions");
        channel.writeAndFlush(req).sync();
        channel.closeFuture().sync();

        ErrorResponse resp = JsonUtils.GSON.fromJson(TestUtils.getResult(), ErrorResponse.class);

        Assert.assertEquals(resp.getCode(), HttpResponseStatus.NOT_FOUND.code());
        Assert.assertEquals(resp.getMessage(), ERROR_NOT_FOUND);
    }

    @Test(
            alwaysRun = true,
            dependsOnMethods = {"testInvalidPredictionsUri"})
    public void testPredictionsModelNotFound() throws InterruptedException {
        Channel channel = TestUtils.connect(ConnectorType.INFERENCE_CONNECTOR, configManager);
        Assert.assertNotNull(channel);

        HttpRequest req =
                new DefaultFullHttpRequest(
                        HttpVersion.HTTP_1_1, HttpMethod.GET, "/predictions/InvalidModel");
        channel.writeAndFlush(req).sync();
        channel.closeFuture().sync();

        ErrorResponse resp = JsonUtils.GSON.fromJson(TestUtils.getResult(), ErrorResponse.class);

        Assert.assertEquals(resp.getCode(), HttpResponseStatus.NOT_FOUND.code());
        Assert.assertEquals(resp.getMessage(), "Model not found: InvalidModel");
    }

    @Test(
            alwaysRun = true,
            dependsOnMethods = {"testPredictionsModelNotFound"})
    public void testPredictionsModelVersionNotFound() throws InterruptedException {
        Channel channel = TestUtils.connect(ConnectorType.INFERENCE_CONNECTOR, configManager);
        Assert.assertNotNull(channel);

        HttpRequest req =
                new DefaultFullHttpRequest(
                        HttpVersion.HTTP_1_1, HttpMethod.GET, "/predictions/noopversioned/1.3.1");
        channel.writeAndFlush(req).sync();
        channel.closeFuture().sync();

        ErrorResponse resp = JsonUtils.GSON.fromJson(TestUtils.getResult(), ErrorResponse.class);

        Assert.assertEquals(resp.getCode(), HttpResponseStatus.NOT_FOUND.code());
        Assert.assertEquals(
                resp.getMessage(), "Model version: 1.3.1 does not exist for model: noopversioned");
    }

    @Test(
            alwaysRun = true,
            dependsOnMethods = {"testPredictionsModelNotFound"})
    public void testInvalidManagementUri() throws InterruptedException {
        Channel channel = TestUtils.connect(ConnectorType.MANAGEMENT_CONNECTOR, configManager);
        Assert.assertNotNull(channel);

        HttpRequest req =
                new DefaultFullHttpRequest(HttpVersion.HTTP_1_1, HttpMethod.GET, "/InvalidUrl");
        channel.writeAndFlush(req).sync();
        channel.closeFuture().sync();

        ErrorResponse resp = JsonUtils.GSON.fromJson(TestUtils.getResult(), ErrorResponse.class);

        Assert.assertEquals(resp.getCode(), HttpResponseStatus.NOT_FOUND.code());
        Assert.assertEquals(resp.getMessage(), ERROR_NOT_FOUND);
    }

    @Test(
            alwaysRun = true,
            dependsOnMethods = {"testInvalidManagementUri"})
    public void testInvalidModelsMethod() throws InterruptedException {
        Channel channel = TestUtils.connect(ConnectorType.MANAGEMENT_CONNECTOR, configManager);
        Assert.assertNotNull(channel);

        HttpRequest req =
                new DefaultFullHttpRequest(HttpVersion.HTTP_1_1, HttpMethod.PUT, "/models");
        channel.writeAndFlush(req).sync();
        channel.closeFuture().sync();

        ErrorResponse resp = JsonUtils.GSON.fromJson(TestUtils.getResult(), ErrorResponse.class);

        Assert.assertEquals(resp.getCode(), HttpResponseStatus.METHOD_NOT_ALLOWED.code());
        Assert.assertEquals(resp.getMessage(), ERROR_METHOD_NOT_ALLOWED);
    }

    @Test(
            alwaysRun = true,
            dependsOnMethods = {"testInvalidModelsMethod"})
    public void testInvalidModelMethod() throws InterruptedException {
        Channel channel = TestUtils.connect(ConnectorType.MANAGEMENT_CONNECTOR, configManager);
        Assert.assertNotNull(channel);

        HttpRequest req =
                new DefaultFullHttpRequest(HttpVersion.HTTP_1_1, HttpMethod.POST, "/models/noop");
        channel.writeAndFlush(req).sync();
        channel.closeFuture().sync();

        ErrorResponse resp = JsonUtils.GSON.fromJson(TestUtils.getResult(), ErrorResponse.class);

        Assert.assertEquals(resp.getCode(), HttpResponseStatus.METHOD_NOT_ALLOWED.code());
        Assert.assertEquals(resp.getMessage(), ERROR_METHOD_NOT_ALLOWED);
    }

    @Test(
            alwaysRun = true,
            dependsOnMethods = {"testInvalidModelMethod"})
    public void testDescribeModelNotFound() throws InterruptedException {
        Channel channel = TestUtils.connect(ConnectorType.MANAGEMENT_CONNECTOR, configManager);
        Assert.assertNotNull(channel);

        HttpRequest req =
                new DefaultFullHttpRequest(
                        HttpVersion.HTTP_1_1, HttpMethod.GET, "/models/InvalidModel");
        channel.writeAndFlush(req).sync();
        channel.closeFuture().sync();

        ErrorResponse resp = JsonUtils.GSON.fromJson(TestUtils.getResult(), ErrorResponse.class);

        Assert.assertEquals(resp.getCode(), HttpResponseStatus.NOT_FOUND.code());
        Assert.assertEquals(resp.getMessage(), "Model not found: InvalidModel");
    }

    @Test(
            alwaysRun = true,
            dependsOnMethods = {"testDescribeModelNotFound"})
    public void testDescribeModelVersionNotFound() throws InterruptedException {
        Channel channel = TestUtils.connect(ConnectorType.MANAGEMENT_CONNECTOR, configManager);
        Assert.assertNotNull(channel);

        HttpRequest req =
                new DefaultFullHttpRequest(
                        HttpVersion.HTTP_1_1, HttpMethod.GET, "/models/noopversioned/1.3.1");
        channel.writeAndFlush(req).sync();
        channel.closeFuture().sync();

        ErrorResponse resp = JsonUtils.GSON.fromJson(TestUtils.getResult(), ErrorResponse.class);

        Assert.assertEquals(resp.getCode(), HttpResponseStatus.NOT_FOUND.code());
        Assert.assertEquals(
                resp.getMessage(), "Model version: 1.3.1 does not exist for model: noopversioned");
    }

    @Test(
            alwaysRun = true,
            dependsOnMethods = {"testDescribeModelNotFound"})
    public void testRegisterModelMissingUrl() throws InterruptedException {
        Channel channel = TestUtils.connect(ConnectorType.MANAGEMENT_CONNECTOR, configManager);
        Assert.assertNotNull(channel);

        HttpRequest req =
                new DefaultFullHttpRequest(HttpVersion.HTTP_1_1, HttpMethod.POST, "/models");
        channel.writeAndFlush(req).sync();
        channel.closeFuture().sync();

        ErrorResponse resp = JsonUtils.GSON.fromJson(TestUtils.getResult(), ErrorResponse.class);

        Assert.assertEquals(resp.getCode(), HttpResponseStatus.BAD_REQUEST.code());
        Assert.assertEquals(resp.getMessage(), "Parameter url is required.");
    }

    @Test(
            alwaysRun = true,
            dependsOnMethods = {"testRegisterModelMissingUrl"})
    public void testRegisterModelInvalidRuntime() throws InterruptedException {
        Channel channel = TestUtils.connect(ConnectorType.MANAGEMENT_CONNECTOR, configManager);
        Assert.assertNotNull(channel);

        HttpRequest req =
                new DefaultFullHttpRequest(
                        HttpVersion.HTTP_1_1,
                        HttpMethod.POST,
                        "/models?url=InvalidUrl&runtime=InvalidRuntime");
        channel.writeAndFlush(req).sync();
        channel.closeFuture().sync();

        ErrorResponse resp = JsonUtils.GSON.fromJson(TestUtils.getResult(), ErrorResponse.class);

        Assert.assertEquals(resp.getCode(), HttpResponseStatus.BAD_REQUEST.code());
        Assert.assertEquals(resp.getMessage(), "Invalid RuntimeType value: InvalidRuntime");
    }

    @Test(
            alwaysRun = true,
            dependsOnMethods = {"testRegisterModelInvalidRuntime"})
    public void testRegisterModelNotFound() throws InterruptedException {
        Channel channel = TestUtils.connect(ConnectorType.MANAGEMENT_CONNECTOR, configManager);
        Assert.assertNotNull(channel);

        HttpRequest req =
                new DefaultFullHttpRequest(
                        HttpVersion.HTTP_1_1, HttpMethod.POST, "/models?url=InvalidUrl");
        channel.writeAndFlush(req).sync();
        channel.closeFuture().sync();

        ErrorResponse resp = JsonUtils.GSON.fromJson(TestUtils.getResult(), ErrorResponse.class);

        Assert.assertEquals(resp.getCode(), HttpResponseStatus.NOT_FOUND.code());
        Assert.assertEquals(resp.getMessage(), "Model not found in model store: InvalidUrl");
    }

    @Test(
            alwaysRun = true,
            dependsOnMethods = {"testRegisterModelNotFound"})
    public void testRegisterModelConflict() throws InterruptedException {
        Channel channel = TestUtils.connect(ConnectorType.MANAGEMENT_CONNECTOR, configManager);
        Assert.assertNotNull(channel);

        TestUtils.setLatch(new CountDownLatch(1));
        DefaultFullHttpRequest req =
                new DefaultFullHttpRequest(
                        HttpVersion.HTTP_1_1,
                        HttpMethod.POST,
                        "/models?url=noop.mar&model_name=noop_v1.0&runtime=python&synchronous=false");
        channel.writeAndFlush(req);
        TestUtils.getLatch().await();

        req =
                new DefaultFullHttpRequest(
                        HttpVersion.HTTP_1_1,
                        HttpMethod.POST,
                        "/models?url=noop.mar&model_name=noop_v1.0&runtime=python&synchronous=false");
        channel.writeAndFlush(req);
        channel.closeFuture().sync();

        ErrorResponse resp = JsonUtils.GSON.fromJson(TestUtils.getResult(), ErrorResponse.class);
        Assert.assertEquals(resp.getCode(), HttpResponseStatus.CONFLICT.code());
        Assert.assertEquals(
                resp.getMessage(), "Model version 1.11 is already registered for model noop_v1.0");
    }

    @Test(
            alwaysRun = true,
            dependsOnMethods = {"testRegisterModelConflict"})
    public void testRegisterModelMalformedUrl() throws InterruptedException {
        Channel channel = TestUtils.connect(ConnectorType.MANAGEMENT_CONNECTOR, configManager);
        Assert.assertNotNull(channel);

        HttpRequest req =
                new DefaultFullHttpRequest(
                        HttpVersion.HTTP_1_1,
                        HttpMethod.POST,
                        "/models?url=http%3A%2F%2Flocalhost%3Aaaaa");
        channel.writeAndFlush(req).sync();
        channel.closeFuture().sync();

        ErrorResponse resp = JsonUtils.GSON.fromJson(TestUtils.getResult(), ErrorResponse.class);

        Assert.assertEquals(resp.getCode(), HttpResponseStatus.BAD_REQUEST.code());
        Assert.assertEquals(
                resp.getMessage(), "Failed to download archive from: http://localhost:aaaa");
    }

    @Test(
            alwaysRun = true,
            dependsOnMethods = {"testRegisterModelMalformedUrl"})
    public void testRegisterModelConnectionFailed() throws InterruptedException {
        Channel channel = TestUtils.connect(ConnectorType.MANAGEMENT_CONNECTOR, configManager);
        Assert.assertNotNull(channel);

        HttpRequest req =
                new DefaultFullHttpRequest(
                        HttpVersion.HTTP_1_1,
                        HttpMethod.POST,
                        "/models?url=http%3A%2F%2Flocalhost%3A18888%2Ffake.mar&synchronous=false");
        channel.writeAndFlush(req).sync();
        channel.closeFuture().sync();

        ErrorResponse resp = JsonUtils.GSON.fromJson(TestUtils.getResult(), ErrorResponse.class);

        Assert.assertEquals(resp.getCode(), HttpResponseStatus.BAD_REQUEST.code());
        Assert.assertEquals(
                resp.getMessage(),
                "Failed to download archive from: http://localhost:18888/fake.mar");
    }

    @Test(
            alwaysRun = true,
            dependsOnMethods = {"testRegisterModelConnectionFailed"})
    public void testRegisterModelHttpError() throws InterruptedException {
        Channel channel = TestUtils.connect(ConnectorType.MANAGEMENT_CONNECTOR, configManager);
        Assert.assertNotNull(channel);

        HttpRequest req =
                new DefaultFullHttpRequest(
                        HttpVersion.HTTP_1_1,
                        HttpMethod.POST,
                        "/models?url=https%3A%2F%2Flocalhost%3A8443%2Ffake.mar&synchronous=false");
        channel.writeAndFlush(req).sync();
        channel.closeFuture().sync();

        ErrorResponse resp = JsonUtils.GSON.fromJson(TestUtils.getResult(), ErrorResponse.class);

        Assert.assertEquals(resp.getCode(), HttpResponseStatus.BAD_REQUEST.code());
        Assert.assertEquals(
                resp.getMessage(),
                "Failed to download archive from: https://localhost:8443/fake.mar");
    }

    @Test(
            alwaysRun = true,
            dependsOnMethods = {"testRegisterModelHttpError"})
    public void testRegisterModelInvalidPath() throws InterruptedException {
        Channel channel = TestUtils.connect(ConnectorType.MANAGEMENT_CONNECTOR, configManager);
        Assert.assertNotNull(channel);

        HttpRequest req =
                new DefaultFullHttpRequest(
                        HttpVersion.HTTP_1_1,
                        HttpMethod.POST,
                        "/models?url=..%2Ffake.mar&synchronous=false");
        channel.writeAndFlush(req).sync();
        channel.closeFuture().sync();

        ErrorResponse resp = JsonUtils.GSON.fromJson(TestUtils.getResult(), ErrorResponse.class);

        Assert.assertEquals(resp.getCode(), HttpResponseStatus.NOT_FOUND.code());
        Assert.assertEquals(resp.getMessage(), "Relative path is not allowed in url: ../fake.mar");
    }

    @Test(
            alwaysRun = true,
            dependsOnMethods = {"testRegisterModelInvalidPath"})
    public void testScaleModelNotFound() throws InterruptedException {
        Channel channel = TestUtils.connect(ConnectorType.MANAGEMENT_CONNECTOR, configManager);
        Assert.assertNotNull(channel);

        HttpRequest req =
                new DefaultFullHttpRequest(HttpVersion.HTTP_1_1, HttpMethod.PUT, "/models/fake");
        channel.writeAndFlush(req).sync();
        channel.closeFuture().sync();

        ErrorResponse resp = JsonUtils.GSON.fromJson(TestUtils.getResult(), ErrorResponse.class);

        Assert.assertEquals(resp.getCode(), HttpResponseStatus.NOT_FOUND.code());
        Assert.assertEquals(resp.getMessage(), "Model not found: fake");
    }

    @Test(
            alwaysRun = true,
            dependsOnMethods = {"testScaleModelNotFound"})
    public void testScaleModelVersionNotFound() throws InterruptedException {
        Channel channel = TestUtils.connect(ConnectorType.MANAGEMENT_CONNECTOR, configManager);
        Assert.assertNotNull(channel);
        TestUtils.setResult(null);
        TestUtils.setLatch(new CountDownLatch(1));
        TestUtils.scaleModel(channel, "noop_v1.0", "1.3.1", 2, true);
        TestUtils.getLatch().await();

        ErrorResponse resp = JsonUtils.GSON.fromJson(TestUtils.getResult(), ErrorResponse.class);

        Assert.assertEquals(resp.getCode(), HttpResponseStatus.NOT_FOUND.code());
        Assert.assertEquals(
                resp.getMessage(), "Model version: 1.3.1 does not exist for model: noop_v1.0");
    }

    @Test(
            alwaysRun = true,
            dependsOnMethods = {"testScaleModelNotFound"})
    public void testUnregisterModelNotFound() throws InterruptedException {
        Channel channel = TestUtils.connect(ConnectorType.MANAGEMENT_CONNECTOR, configManager);
        Assert.assertNotNull(channel);

        TestUtils.unregisterModel(channel, "fake", null, true);

        ErrorResponse resp = JsonUtils.GSON.fromJson(TestUtils.getResult(), ErrorResponse.class);

        Assert.assertEquals(resp.getCode(), HttpResponseStatus.NOT_FOUND.code());
        Assert.assertEquals(resp.getMessage(), "Model not found: fake");
    }

    @Test(
            alwaysRun = true,
            dependsOnMethods = {"testUnregisterModelNotFound"})
    public void testUnregisterModelVersionNotFound() throws InterruptedException {
        Channel channel = TestUtils.connect(ConnectorType.MANAGEMENT_CONNECTOR, configManager);
        Assert.assertNotNull(channel);

        TestUtils.unregisterModel(channel, "noopversioned", "1.3.1", true);

        ErrorResponse resp = JsonUtils.GSON.fromJson(TestUtils.getResult(), ErrorResponse.class);
        Assert.assertEquals(resp.getCode(), HttpResponseStatus.NOT_FOUND.code());
        Assert.assertEquals(
                resp.getMessage(), "Model version: 1.3.1 does not exist for model: noopversioned");
    }

    @Test(
            alwaysRun = true,
            dependsOnMethods = {"testUnregisterModelNotFound"})
    public void testUnregisterModelTimeout()
            throws InterruptedException, NoSuchFieldException, IllegalAccessException {
        Channel channel = TestUtils.connect(ConnectorType.MANAGEMENT_CONNECTOR, configManager);
        setConfiguration("unregister_model_timeout", "0");

        TestUtils.unregisterModel(channel, "noop_v1.0", null, true);

        ErrorResponse resp = JsonUtils.GSON.fromJson(TestUtils.getResult(), ErrorResponse.class);
        Assert.assertEquals(resp.getCode(), HttpResponseStatus.REQUEST_TIMEOUT.code());
        Assert.assertEquals(resp.getMessage(), "Timed out while cleaning resources: noop_v1.0");

        channel = TestUtils.connect(ConnectorType.MANAGEMENT_CONNECTOR, configManager);
        setConfiguration("unregister_model_timeout", "120");

        TestUtils.unregisterModel(channel, "noop_v1.0", null, true);
        Assert.assertEquals(TestUtils.getHttpStatus(), HttpResponseStatus.OK);
    }

    @Test(
            alwaysRun = true,
            dependsOnMethods = {"testUnregisterModelTimeout"})
    public void testScaleModelFailure() throws InterruptedException {
        Channel channel = TestUtils.connect(ConnectorType.MANAGEMENT_CONNECTOR, configManager);
        Assert.assertNotNull(channel);

        TestUtils.setHttpStatus(null);
        TestUtils.setResult(null);
        TestUtils.setLatch(new CountDownLatch(1));

        TestUtils.registerModel(channel, "init-error.mar", "init-error", false, false);
        TestUtils.getLatch().await();

        Assert.assertEquals(TestUtils.getHttpStatus(), HttpResponseStatus.OK);

        TestUtils.setHttpStatus(null);
        TestUtils.setResult(null);
        TestUtils.setLatch(new CountDownLatch(1));

        TestUtils.scaleModel(channel, "init-error", null, 1, true);
        TestUtils.getLatch().await();

        ErrorResponse resp = JsonUtils.GSON.fromJson(TestUtils.getResult(), ErrorResponse.class);

        Assert.assertEquals(TestUtils.getHttpStatus(), HttpResponseStatus.INTERNAL_SERVER_ERROR);
        Assert.assertEquals(resp.getCode(), HttpResponseStatus.INTERNAL_SERVER_ERROR.code());
        Assert.assertEquals(resp.getMessage(), "Failed to start workers");
    }

    @Test(
            alwaysRun = true,
            dependsOnMethods = {"testScaleModelFailure"})
    public void testLoadMNISTEagerModel() throws InterruptedException {
        testLoadModelWithInitialWorkers("mnist.mar", "mnist", "1.0");
    }

    @Test(
            alwaysRun = true,
            dependsOnMethods = {"testLoadMNISTEagerModel"})
    public void testPredictionMNISTEagerModel() throws InterruptedException {
        testPredictions("mnist", "0", null);
    }

    @Test(
            alwaysRun = true,
            dependsOnMethods = {"testPredictionMNISTEagerModel"})
    public void testUnregistedMNISTEagerModel() throws InterruptedException {
        testUnregisterModel("mnist", null);
    }

    @Test(
            alwaysRun = true,
            dependsOnMethods = {"testUnregistedMNISTEagerModel"})
    public void testLoadMNISTScriptedModel() throws InterruptedException {
        testLoadModelWithInitialWorkers("mnist_scripted.mar", "mnist_scripted", "1.0");
    }

    @Test(
            alwaysRun = true,
            dependsOnMethods = {"testLoadMNISTScriptedModel"})
    public void testPredictionMNISTScriptedModel() throws InterruptedException {
        testPredictions("mnist_scripted", "0", null);
    }

    @Test(
            alwaysRun = true,
            dependsOnMethods = {"testPredictionMNISTScriptedModel"})
    public void testUnregistedMNISTScriptedModel() throws InterruptedException {
        testUnregisterModel("mnist_scripted", null);
    }

    @Test(
            alwaysRun = true,
            dependsOnMethods = {"testUnregistedMNISTScriptedModel"})
    public void testLoadMNISTTracedModel() throws InterruptedException {
        testLoadModelWithInitialWorkers("mnist_traced.mar", "mnist_traced", "1.0");
    }

    @Test(
            alwaysRun = true,
            dependsOnMethods = {"testLoadMNISTTracedModel"})
    public void testPredictionMNISTTracedModel() throws InterruptedException {
        testPredictions("mnist_traced", "0", null);
    }

    @Test(
            alwaysRun = true,
            dependsOnMethods = {"testPredictionMNISTTracedModel"})
    public void testUnregistedMNISTTracedModel() throws InterruptedException {
        testUnregisterModel("mnist_traced", null);
    }

    @Test(
            alwaysRun = true,
            dependsOnMethods = {"testUnregistedMNISTTracedModel"})
    public void testSetInvalidDefaultVersion() throws InterruptedException {
        Channel channel = TestUtils.getManagementChannel(configManager);
        TestUtils.setResult(null);
        TestUtils.setLatch(new CountDownLatch(1));
        TestUtils.setDefault(channel, "noopversioned", "3.3.3");
        TestUtils.getLatch().await();

        ErrorResponse resp = JsonUtils.GSON.fromJson(TestUtils.getResult(), ErrorResponse.class);
        Assert.assertEquals(resp.getCode(), HttpResponseStatus.NOT_FOUND.code());
        Assert.assertEquals(
                resp.getMessage(), "Model version 3.3.3 does not exist for model noopversioned");
    }

    @Test(
            alwaysRun = true,
            dependsOnMethods = {"testSetInvalidDefaultVersion"})
    public void testUnregisterModelFailure() throws InterruptedException {
        Channel channel = TestUtils.connect(ConnectorType.MANAGEMENT_CONNECTOR, configManager);
        Assert.assertNotNull(channel);
        TestUtils.setResult(null);
        TestUtils.setLatch(new CountDownLatch(1));
        TestUtils.unregisterModel(channel, "noopversioned", "1.2.1", false);
        TestUtils.getLatch().await();

        ErrorResponse resp = JsonUtils.GSON.fromJson(TestUtils.getResult(), ErrorResponse.class);
        Assert.assertEquals(resp.getCode(), HttpResponseStatus.FORBIDDEN.code());
        Assert.assertEquals(
                resp.getMessage(), "Cannot remove default version for model noopversioned");

        channel = TestUtils.connect(ConnectorType.MANAGEMENT_CONNECTOR, configManager);
        Assert.assertNotNull(channel);
        TestUtils.unregisterModel(channel, "noopversioned", "1.11", false);
        TestUtils.unregisterModel(channel, "noopversioned", "1.2.1", false);
    }

    private void testLoadModel(String url, String modelName, String version)
            throws InterruptedException {
        Channel channel = TestUtils.getManagementChannel(configManager);
        TestUtils.setResult(null);
        TestUtils.setLatch(new CountDownLatch(1));
        TestUtils.registerModel(channel, url, modelName, false, false);
        TestUtils.getLatch().await();

        StatusResponse resp = JsonUtils.GSON.fromJson(TestUtils.getResult(), StatusResponse.class);
        Assert.assertEquals(
                resp.getStatus(),
                "Model \""
                        + modelName
                        + "\" Version: "
                        + version
                        + " registered with 0 initial workers. Use scale workers API to add workers for the model.");
    }

    private void testUnregisterModel(String modelName, String version) throws InterruptedException {
        Channel channel = TestUtils.getManagementChannel(configManager);
        TestUtils.setResult(null);
        TestUtils.setLatch(new CountDownLatch(1));
        TestUtils.unregisterModel(channel, modelName, version, false);
        TestUtils.getLatch().await();

        StatusResponse resp = JsonUtils.GSON.fromJson(TestUtils.getResult(), StatusResponse.class);
        Assert.assertEquals(resp.getStatus(), "Model \"" + modelName + "\" unregistered");
    }

    private void testSyncScaleModel(String modelName, String version) throws InterruptedException {
        Channel channel = TestUtils.getManagementChannel(configManager);
        TestUtils.setResult(null);
        TestUtils.setLatch(new CountDownLatch(1));
        TestUtils.scaleModel(channel, modelName, version, 1, true);

        TestUtils.getLatch().await();

        StatusResponse resp = JsonUtils.GSON.fromJson(TestUtils.getResult(), StatusResponse.class);
        if (version == null) {
            Assert.assertEquals(resp.getStatus(), "Workers scaled to 1 for model: " + modelName);
        } else {
            Assert.assertEquals(
                    resp.getStatus(),
                    "Workers scaled to 1 for model: " + modelName + ", version: " + version);
        }
    }

    private void testDescribeModel(String modelName, String requestVersion, String expectedVersion)
            throws InterruptedException {
        Channel channel = TestUtils.getManagementChannel(configManager);
        TestUtils.setResult(null);
        TestUtils.setLatch(new CountDownLatch(1));
        TestUtils.describeModel(channel, modelName, requestVersion);
        TestUtils.getLatch().await();

        DescribeModelResponse[] resp =
                JsonUtils.GSON.fromJson(TestUtils.getResult(), DescribeModelResponse[].class);
        if ("all".equals(requestVersion)) {
            Assert.assertTrue(resp.length >= 1);
        } else {
            Assert.assertEquals(resp.length, 1);
        }
        Assert.assertEquals(resp[0].getModelVersion(), expectedVersion);
    }

    private void testLoadModelWithInitialWorkers(String url, String modelName, String version)
            throws InterruptedException {
        Channel channel = TestUtils.getManagementChannel(configManager);
        TestUtils.setResult(null);
        TestUtils.setLatch(new CountDownLatch(1));
        TestUtils.registerModel(channel, url, modelName, true, false);
        TestUtils.getLatch().await();

        StatusResponse resp = JsonUtils.GSON.fromJson(TestUtils.getResult(), StatusResponse.class);
        Assert.assertEquals(
                resp.getStatus(),
                "Model \""
                        + modelName
                        + "\" Version: "
                        + version
                        + " registered with 1 initial workers");
    }

    private void testPredictions(String modelName, String expectedOutput, String version)
            throws InterruptedException {
        Channel channel = TestUtils.getInferenceChannel(configManager);
        TestUtils.setResult(null);
        TestUtils.setLatch(new CountDownLatch(1));
        String requestURL = "/predictions/" + modelName;
        if (version != null) {
            requestURL += "/" + version;
        }
        DefaultFullHttpRequest req =
                new DefaultFullHttpRequest(HttpVersion.HTTP_1_1, HttpMethod.POST, requestURL);
        req.content().writeCharSequence("data=test", CharsetUtil.UTF_8);
        HttpUtil.setContentLength(req, req.content().readableBytes());
        req.headers()
                .set(
                        HttpHeaderNames.CONTENT_TYPE,
                        HttpHeaderValues.APPLICATION_X_WWW_FORM_URLENCODED);
        channel.writeAndFlush(req);

        TestUtils.getLatch().await();
        Assert.assertEquals(TestUtils.getResult(), expectedOutput);
        testModelMetrics(modelName, version);
    }

    private void testModelMetrics(String modelName, String version) throws InterruptedException {
        Channel metricsChannel = TestUtils.getMetricsChannel(configManager);
        TestUtils.setResult(null);
        TestUtils.setLatch(new CountDownLatch(1));
        DefaultFullHttpRequest metricsReq =
                new DefaultFullHttpRequest(HttpVersion.HTTP_1_1, HttpMethod.GET, "/metrics");
        metricsChannel.writeAndFlush(metricsReq);
        TestUtils.getLatch().await();
        Pattern inferLatencyMatcher = TestUtils.getTSInferLatencyMatcher(modelName, version);
        Assert.assertTrue(inferLatencyMatcher.matcher(TestUtils.getResult()).find());

        TestUtils.setResult(null);
        TestUtils.setLatch(new CountDownLatch(1));
        metricsReq =
                new DefaultFullHttpRequest(
                        HttpVersion.HTTP_1_1,
                        HttpMethod.GET,
                        "/metrics?name[]=ts_inference_latency_microseconds");
        metricsChannel.writeAndFlush(metricsReq);
        TestUtils.getLatch().await();
        Assert.assertTrue(inferLatencyMatcher.matcher(TestUtils.getResult()).find());
        Assert.assertFalse(TestUtils.getResult().contains("ts_inference_requests_total"));
    }

    private void loadTests(Channel channel, String model, String modelName)
            throws InterruptedException {
        TestUtils.setResult(null);
        TestUtils.setLatch(new CountDownLatch(1));
        TestUtils.registerModel(channel, model, modelName, true, false);

        TestUtils.getLatch().await();
    }

    private void unloadTests(Channel channel, String modelName) throws InterruptedException {
        TestUtils.setResult(null);
        TestUtils.setLatch(new CountDownLatch(1));
        String expected = "Model \"" + modelName + "\" unregistered";
        TestUtils.unregisterModel(channel, modelName, null, false);
        TestUtils.getLatch().await();
        StatusResponse resp = JsonUtils.GSON.fromJson(TestUtils.getResult(), StatusResponse.class);
        Assert.assertEquals(resp.getStatus(), expected);
    }

    private void setConfiguration(String key, String val)
            throws NoSuchFieldException, IllegalAccessException {
        Field f = configManager.getClass().getDeclaredField("prop");
        f.setAccessible(true);
        Properties p = (Properties) f.get(configManager);
        p.setProperty(key, val);
    }
}<|MERGE_RESOLUTION|>--- conflicted
+++ resolved
@@ -812,11 +812,7 @@
         File destinationFile = new File(destination);
         String fileUrl = "";
         FileUtils.copyFile(sourceFile, destinationFile);
-<<<<<<< HEAD
         fileUrl = "file://" + parent + "/archive/mnist1.mar";
-=======
-        fileUrl = "file:///" + parent + "/modelarchive/mnist1.mar";
->>>>>>> 5d62f22d
         testLoadModel(fileUrl, "mnist1", "1.0");
         Assert.assertTrue(new File(configManager.getModelStore(), "mnist1.mar").exists());
         FileUtils.deleteQuietly(destinationFile);
