-r common.txt
mock
pytest
pylint
pytest-mock
pytest-cov
nvgpu
<<<<<<< HEAD
numpy
grpcio
protobuf
grpcio-tools
=======
transformers==2.10.0
numpy
pygit2
>>>>>>> 40f42589
<|MERGE_RESOLUTION|>--- conflicted
+++ resolved
@@ -5,13 +5,9 @@
 pytest-mock
 pytest-cov
 nvgpu
-<<<<<<< HEAD
 numpy
 grpcio
 protobuf
 grpcio-tools
-=======
 transformers==2.10.0
-numpy
-pygit2
->>>>>>> 40f42589
+pygit2