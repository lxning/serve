--- conflicted
+++ resolved
@@ -5,11 +5,7 @@
 phases:
   install:
     commands:
-<<<<<<< HEAD
-      - python ts_scripts\install_dependencies.py
-=======
       - python ts_scripts\install_dependencies.py --environment=dev
->>>>>>> ccff9778
 
   build:
     commands:
