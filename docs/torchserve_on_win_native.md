--- conflicted
+++ resolved
@@ -50,12 +50,6 @@
  - Start 'Anaconda Powershell Prompt' (APP) as Admin User i.e. By right click on APP and run following commands
  - `git clone https://github.com/pytorch/serve.git`
  - `pip install click`
-<<<<<<< HEAD
- - `cd serve`
- - `python .\ts_scripts\install_dependencies.py`
- - `python .\ts_scripts\install_from_src.py`
- - Refer [Install torchserve for development](https://github.com/pytorch/serve#install-torchserve-for-development)
-=======
  - `cd serve`  
  
     #### For production usage, use commands below:
@@ -67,7 +61,6 @@
     The install_dependencies script installs few extra dependencies which are needed for development and testing.
     - `python .\ts_scripts\install_dependencies.py --environment=dev`
     - `python .\ts_scripts\install_from_src.py`  
->>>>>>> ccff9778
 
 ## Troubleshooting
  - If you are building from source then you may have to change the port number for inference, management and metrics apis as specified in `frontend/server/src/test/resources/config.properties`,
