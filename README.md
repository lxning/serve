# TorchServe

TorchServe is a flexible and easy to use tool for serving PyTorch models.

**For full documentation, see [Model Server for PyTorch Documentation](docs/README.md).**

## Contents of this Document

* [Serve a Model](#serve-a-model)
* [Quick start with docker](#quick-start-with-docker)
* [Contributing](#contributing)

<<<<<<< HEAD
=======
## Install TorchServe

Conda instructions are provided in more detail, but you may also use `pip` and `virtualenv` if that is your preference.
**Note:** Java 11 is required. Instructions for installing Java 11 for Ubuntu or macOS are provided in the [Install with Conda](#install-with-conda) section.

### Install with pip

1. Install Java 11

    ```bash
    sudo apt-get install openjdk-11-jdk
    ```

1. Use `pip` to install TorchServe and the model archiver:

    ``` bash
    pip install torch torchtext torchvision sentencepiece psutil future
    pip install torchserve torch-model-archiver
    ```

### Install with Conda
**Note:** For Conda, Python 3.8 is required to run Torchserve

#### Ubuntu

1. Install Java 11

    ```bash
    sudo apt-get install openjdk-11-jdk
    ```

1. Install Conda (https://docs.conda.io/projects/conda/en/latest/user-guide/install/linux.html)
1. Create an environment and install torchserve and torch-model-archiver
    For CPU

    ```bash
    conda create --name torchserve torchserve torch-model-archiver psutil future pytorch torchtext torchvision -c pytorch -c powerai
    ```

    For GPU

    ```bash
    conda create --name torchserve torchserve torch-model-archiver psutil future pytorch torchtext torchvision cudatoolkit=10.1 -c pytorch -c powerai
    ```

1. Activate the environment

    ```bash
    source activate torchserve
    ```

2. Optional if using torchtext models
    ```bash
    pip install sentencepiece
    ```

#### macOS

1. Install Java 11

    ```bash
    brew tap AdoptOpenJDK/openjdk
    brew cask install adoptopenjdk11
    ```

1. Install Conda (https://docs.conda.io/projects/conda/en/latest/user-guide/install/macos.html)
1. Create an environment and install torchserve and torch-model-archiver

    ```bash
    conda create --name torchserve torchserve torch-model-archiver psutil future pytorch torchtext torchvision -c pytorch -c powerai
    ```

1. Activate the environment

    ```bash
    source activate torchserve
    ```

2. Optional if using torchtext models
    ```bash
    pip install sentencepiece
    ```

Now you are ready to [package and serve models with TorchServe](#serve-a-model).

### Install TorchServe for development

If you plan to develop with TorchServe and change some of the source code, you must install it from source code.

1. Install Java 11

    ```bash
    sudo apt-get install openjdk-11-jdk
    ```

1. Install dependencies

    ```bash
    pip install psutil future
    ```

1. Clone the repo

    ```bash
    git clone https://github.com/pytorch/serve
    cd serve
    ```

1. Make your changes executable

    ```bash
    pip install -e .
    ```

* To develop with torch-model-archiver:

```bash
cd serve/model-archiver
pip install -e .
```

* To upgrade TorchServe or model archiver from source code and make changes executable, run:

```bash
pip install -U -e .
```

For information about the model archiver, see [detailed documentation](model-archiver/README.md).

>>>>>>> 85dbef42
## Serve a model

This section shows a simple example of serving a model with TorchServe. To complete this example, you must have already [installed TorchServe and the model archiver](#install-with-pip).

To run this example, clone the TorchServe repository:

```bash
git clone https://github.com/pytorch/serve.git
```

Then run the following steps from the parent directory of the root of the repository.
For example, if you cloned the repository into `/home/my_path/serve`, run the steps from `/home/my_path`.

### Store a Model

To serve a model with TorchServe, first archive the model as a MAR file. You can use the model archiver to package a model.
You can also create model stores to store your archived models.

1. Create a directory to store your models.

    ```bash
    mkdir model_store
    ```

1. Download a trained model.

    ```bash
    wget https://download.pytorch.org/models/densenet161-8d451a50.pth
    ```

1. Archive the model by using the model archiver. The `extra-files` param uses fa file from the `TorchServe` repo, so update the path if necessary.

    ```bash
    torch-model-archiver --model-name densenet161 --version 1.0 --model-file ./serve/examples/image_classifier/densenet_161/model.py --serialized-file densenet161-8d451a50.pth --export-path model_store --extra-files ./serve/examples/image_classifier/index_to_name.json --handler image_classifier
    ```

For more information about the model archiver, see [Torch Model archiver for TorchServe](model-archiver/README.md)

### Start TorchServe to serve the model

After you archive and store the model, use the `torchserve` command to serve the model.

```bash
torchserve --start --ncs --model-store model_store --models densenet161.mar
```

After you execute the `torchserve` command above, TorchServe runs on your host, listening for inference requests.

**Note**: If you specify model(s) when you run TorchServe, it automatically scales backend workers to the number equal to available vCPUs (if you run on a CPU instance) or to the number of available GPUs (if you run on a GPU instance). In case of powerful hosts with a lot of compute resoures (vCPUs or GPUs). This start up and autoscaling process might take considerable time. If you want to minimize TorchServe start up time you avoid registering and scaling the model during start up time and move that to a later point by using corresponding [Management API](docs/management_api.md#register-a-model), which allows finer grain control of the resources that are allocated for any particular model).

### Get predictions from a model

To test the model server, send a request to the server's `predictions` API.

Complete the following steps:

* Open a new terminal window (other than the one running TorchServe).
* Use `curl` to download one of these [cute pictures of a kitten](https://www.google.com/search?q=cute+kitten&tbm=isch&hl=en&cr=&safe=images)
  and use the  `-o` flag to name it `kitten.jpg` for you.
* Use `curl` to send `POST` to the TorchServe `predict` endpoint with the kitten's image.

![kitten](docs/images/kitten_small.jpg)

The following code completes all three steps:

```bash
curl -O https://s3.amazonaws.com/model-server/inputs/kitten.jpg
curl -X POST http://127.0.0.1:8080/predictions/densenet161 -T kitten.jpg
```

The predict endpoint returns a prediction response in JSON. It will look something like the following result:

```json
[
  {
    "tiger_cat": 0.46933549642562866
  },
  {
    "tabby": 0.4633878469467163
  },
  {
    "Egyptian_cat": 0.06456148624420166
  },
  {
    "lynx": 0.0012828214094042778
  },
  {
    "plastic_bag": 0.00023323034110944718
  }
]
```

You will see this result in the response to your `curl` call to the predict endpoint, and in the server logs in the terminal window running TorchServe. It's also being [logged locally with metrics](docs/metrics.md).

Now you've seen how easy it can be to serve a deep learning model with TorchServe! [Would you like to know more?](docs/server.md)

### Stop the running TorchServe

To stop the currently running TorchServe instance, run the following command:

```bash
torchserve --stop
```

You see output specifying that TorchServe has stopped.

## Quick Start with Docker

### Prerequisites

* docker - Refer to the [official docker installation guide](https://docs.docker.com/install/)
* git    - Refer to the [official git set-up guide](https://help.github.com/en/github/getting-started-with-github/set-up-git)
* TorchServe source code. Clone and enter the repo as follows:

```bash
git clone https://github.com/pytorch/serve.git
cd serve
```

### Build the TorchServe Docker image

The following are examples on how to use the `build_image.sh` script to build Docker images to support CPU or GPU inference.

To build the TorchServe image for a CPU device using the `master` branch, use the following command:

```bash
./build_image.sh
```

To create a Docker image for a specific branch, use the following command:

```bash
./build_image.sh -b <branch_name>
```

To create a Docker image for a GPU device, use the following command:

```bash
./build_image.sh --gpu
```

To create a Docker image for a GPU device with a specific branch, use following command:

```bash
./build_image.sh -b <branch_name> --gpu
```

To run your TorchServe Docker image and start TorchServe inside the container with a pre-registered `resnet-18` image classification model, use the following command:

```bash
./start.sh
```

## Learn More

* [Full documentation on TorchServe](docs/README.md)
* [Manage models API](docs/management_api.md)
* [Inference API](docs/inference_api.md)
* [Package models for use with TorchServe](model-archiver/README.md)

## Contributing

We welcome all contributions!

To learn more about how to contribute, see the contributor guide [here](https://github.com/pytorch/serve/blob/master/CONTRIBUTING.md).

To file a bug or request a feature, please file a GitHub issue. For filing pull requests, please use the template [here](https://github.com/pytorch/serve/blob/master/pull_request_template.md). Cheers!<|MERGE_RESOLUTION|>--- conflicted
+++ resolved
@@ -10,138 +10,6 @@
 * [Quick start with docker](#quick-start-with-docker)
 * [Contributing](#contributing)
 
-<<<<<<< HEAD
-=======
-## Install TorchServe
-
-Conda instructions are provided in more detail, but you may also use `pip` and `virtualenv` if that is your preference.
-**Note:** Java 11 is required. Instructions for installing Java 11 for Ubuntu or macOS are provided in the [Install with Conda](#install-with-conda) section.
-
-### Install with pip
-
-1. Install Java 11
-
-    ```bash
-    sudo apt-get install openjdk-11-jdk
-    ```
-
-1. Use `pip` to install TorchServe and the model archiver:
-
-    ``` bash
-    pip install torch torchtext torchvision sentencepiece psutil future
-    pip install torchserve torch-model-archiver
-    ```
-
-### Install with Conda
-**Note:** For Conda, Python 3.8 is required to run Torchserve
-
-#### Ubuntu
-
-1. Install Java 11
-
-    ```bash
-    sudo apt-get install openjdk-11-jdk
-    ```
-
-1. Install Conda (https://docs.conda.io/projects/conda/en/latest/user-guide/install/linux.html)
-1. Create an environment and install torchserve and torch-model-archiver
-    For CPU
-
-    ```bash
-    conda create --name torchserve torchserve torch-model-archiver psutil future pytorch torchtext torchvision -c pytorch -c powerai
-    ```
-
-    For GPU
-
-    ```bash
-    conda create --name torchserve torchserve torch-model-archiver psutil future pytorch torchtext torchvision cudatoolkit=10.1 -c pytorch -c powerai
-    ```
-
-1. Activate the environment
-
-    ```bash
-    source activate torchserve
-    ```
-
-2. Optional if using torchtext models
-    ```bash
-    pip install sentencepiece
-    ```
-
-#### macOS
-
-1. Install Java 11
-
-    ```bash
-    brew tap AdoptOpenJDK/openjdk
-    brew cask install adoptopenjdk11
-    ```
-
-1. Install Conda (https://docs.conda.io/projects/conda/en/latest/user-guide/install/macos.html)
-1. Create an environment and install torchserve and torch-model-archiver
-
-    ```bash
-    conda create --name torchserve torchserve torch-model-archiver psutil future pytorch torchtext torchvision -c pytorch -c powerai
-    ```
-
-1. Activate the environment
-
-    ```bash
-    source activate torchserve
-    ```
-
-2. Optional if using torchtext models
-    ```bash
-    pip install sentencepiece
-    ```
-
-Now you are ready to [package and serve models with TorchServe](#serve-a-model).
-
-### Install TorchServe for development
-
-If you plan to develop with TorchServe and change some of the source code, you must install it from source code.
-
-1. Install Java 11
-
-    ```bash
-    sudo apt-get install openjdk-11-jdk
-    ```
-
-1. Install dependencies
-
-    ```bash
-    pip install psutil future
-    ```
-
-1. Clone the repo
-
-    ```bash
-    git clone https://github.com/pytorch/serve
-    cd serve
-    ```
-
-1. Make your changes executable
-
-    ```bash
-    pip install -e .
-    ```
-
-* To develop with torch-model-archiver:
-
-```bash
-cd serve/model-archiver
-pip install -e .
-```
-
-* To upgrade TorchServe or model archiver from source code and make changes executable, run:
-
-```bash
-pip install -U -e .
-```
-
-For information about the model archiver, see [detailed documentation](model-archiver/README.md).
-
->>>>>>> 85dbef42
 ## Serve a model
 
 This section shows a simple example of serving a model with TorchServe. To complete this example, you must have already [installed TorchServe and the model archiver](#install-with-pip).
