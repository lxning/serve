--- conflicted
+++ resolved
@@ -11,17 +11,4 @@
 
   build:
     commands:
-<<<<<<< HEAD
-      - ./test/regression_tests.sh -b $NIGHTLY_BUILD_BRANCH -cv cuda101
-
-artifacts:
-  files:
-    - /workspace/report/management_report.html
-    - /workspace/report/inference_report.html
-    - /workspace/report/snapshot_report.html
-    - /tmp/ts.log
-    - /tmp/test_exec.log
-  name: TS-NIGHTLY-REGRESSION-$(date +%Y-%m-%d) 
-=======
-      - python test/regression_tests.py
->>>>>>> de42bcf7
+      - python test/regression_tests.py