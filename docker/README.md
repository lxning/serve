--- conflicted
+++ resolved
@@ -153,32 +153,20 @@
 
 ## Start a container with a TorchServe image
 
-<<<<<<< HEAD
-The following examples will start the container with 8080/81 port exposed to outer-world/localhost.
-=======
 The following examples will start the container with 8080/81/82 and 7070/71 port exposed to outer-world/localhost.
->>>>>>> ccff9778
 
 #### Start CPU container
 
 For the latest version, you can use the `latest` tag:
 
 ```bash
-<<<<<<< HEAD
-docker run --rm -it -p 8080:8080 -p 8081:8081 pytorch/torchserve:latest
-=======
 docker run --rm -it -p 8080:8080 -p 8081:8081 -p 8082:8082 -p 7070:7070 -p 7071:7071 pytorch/torchserve:latest
->>>>>>> ccff9778
 ```
 
 For specific versions you can pass in the specific tag to use (ex: pytorch/torchserve:0.1.1-cpu):
 
 ```bash
-<<<<<<< HEAD
-docker run --rm -it -p 8080:8080 -p 8081:8081 pytorch/torchserve:0.1.1-cpu
-=======
 docker run --rm -it -p 8080:8080 -p 8081:8081 -p 8082:8082 -p 7070:7070 -p 7071:7071  pytorch/torchserve:0.1.1-cpu
->>>>>>> ccff9778
 ```
 
 #### Start GPU container
@@ -186,31 +174,19 @@
 For GPU latest image with gpu devices 1 and 2:
 
 ```bash
-<<<<<<< HEAD
-docker run --rm -it --gpus '"device=1,2"' -p 8080:8080 -p 8081:8081 pytorch/torchserve:latest-gpu
-=======
 docker run --rm -it --gpus '"device=1,2"' -p 8080:8080 -p 8081:8081 -p 8082:8082 -p 7070:7070 -p 7071:7071 pytorch/torchserve:latest-gpu
->>>>>>> ccff9778
 ```
 
 For specific versions you can pass in the specific tag to use (ex: 0.1.1-cuda10.1-cudnn7-runtime):
 
 ```bash
-<<<<<<< HEAD
-docker run --rm -it --gpus all -p 8080:8080 -p 8081:8081 pytorch/torchserve:0.1.1-cuda10.1-cudnn7-runtime
-=======
 docker run --rm -it --gpus all -p 8080:8080 -p 8081:8081 -p 8082:8082 -p 7070:7070 -p 7071:7071 pytorch/torchserve:0.1.1-cuda10.1-cudnn7-runtime
->>>>>>> ccff9778
 ```
 
 For the latest version, you can use the `latest-gpu` tag:
 
 ```bash
-<<<<<<< HEAD
-docker run --rm -it --gpus all -p 8080:8080 -p 8081:8081 torchserve:gpu-latest
-=======
 docker run --rm -it --gpus all -p 8080:8080 -p 8081:8081 -p 8082:8082 -p 7070:7070 -p 7071:7071 torchserve:gpu-latest
->>>>>>> ccff9778
 ```
 
 #### Accessing TorchServe APIs inside container
