## Contents of this Document

* [Prerequisites](#prerequisites)
* [Create TorchServe docker image](#create-torchserve-docker-image)
* [Create TorchServe docker image from source](#create-torchserve-docker-image-from-source)
* [Create torch-model-archiver from container](#create-torch-model-archiver-from-container)
* [Running TorchServe docker image in production](#running-torchserve-in-a-production-docker-environment)

# Prerequisites

* docker - Refer to the [official docker installation guide](https://docs.docker.com/install/)
* git    - Refer to the [official git set-up guide](https://help.github.com/en/github/getting-started-with-github/set-up-git)
* For base Ubuntu with GPU, install following nvidia container toolkit and driver- 
  * [Nvidia container toolkit](https://github.com/NVIDIA/nvidia-docker#ubuntu-160418042004-debian-jessiestretchbuster)
  * [Nvidia driver](https://docs.aws.amazon.com/AWSEC2/latest/UserGuide/install-nvidia-driver.html)

## First things first

```bash
1. If you have not clone torchserve source then:
git clone https://github.com/pytorch/serve.git
2. cd serve/docker
```

# Create TorchServe docker image

For creating CPU based image :
```bash
DOCKER_BUILDKIT=1 docker build --file Dockerfile -t torchserve:latest .
```

For creating GPU based image :
```bash
DOCKER_BUILDKIT=1 docker build --file Dockerfile --build-arg BASE_IMAGE=nvidia/cuda:10.1-cudnn7-runtime-ubuntu18.04 -t torchserve:latest .
```

## Start a container with a TorchServe image
The following examples will start the container with 8080/81 port exposed to outer-world/localhost.

#### Start CPU container

<<<<<<< HEAD
For the latest version, you can use the `latest` tag:
```bash
docker run --rm -it -p 8080:8080 -p 8081:8081 torchserve:latest
```

For specific versions you can pass in the specific tag to use (ex: 0.1-cpu):
```bash
docker run --rm -it -p 8080:8080 -p 8081:8081 torchserve:0.1-cpu
=======
For the latest version, you can use the `latest-cpu` tag:
```bash
docker run --rm -it -p 8080:8080 -p 8081:8081 pytorch/torchserve:latest-cpu
```

For specific versions you can pass in the specific tag to use (ex: pytorch/torchserve:0.1.1-cpu):
```bash
docker run --rm -it -p 8080:8080 -p 8081:8081 pytorch/torchserve:0.1.1-cpu
>>>>>>> da9349bf
```

#### Start GPU container

For GPU latest image with gpu devices 1 and 2:
```bash
<<<<<<< HEAD
docker run --rm -it --gpus '"device=1,2"' -p 8080:8080 -p 8081:8081 torchserve:latest
```

For specific versions you can pass in the specific tag to use (ex: 0.1-cuda10.1-cudnn7-runtime):
```bash
docker run --rm -it --gpus all -p 8080:8080 -p 8081:8081 torchserve:0.1-cuda10.1-cudnn7-runtime
=======
docker run --rm -it --gpus '"device=1,2"' -p 8080:8080 -p 8081:8081 pytorch/torchserve:latest-gpu
```

For specific versions you can pass in the specific tag to use (ex: 0.1.1-cuda10.1-cudnn7-runtime):
```bash
docker run --rm -it --gpus all -p 8080:8080 -p 8081:8081 pytorch/torchserve:0.1.1-cuda10.1-cudnn7-runtime
>>>>>>> da9349bf
```

For the latest version, you can use the `latest-gpu` tag:
```bash
docker run --rm -it --gpus all -p 8080:8080 -p 8081:8081 torchserve:gpu-latest
```

#### Accessing TorchServe APIs inside container

The TorchServe's inference and management APIs can be accessed on localhost over 8080 and 8081 ports respectively. Example :

```bash
curl http://localhost:8080/ping
```

# Create TorchServe docker image from source

The following are examples on how to use the `build_image.sh` script to build Docker images from source to support CPU or GPU inference.

To build the TorchServe image for a CPU device using the `master` branch, use the following command:

```bash
./build_image.sh
<<<<<<< HEAD
```

Alternatively, you can use following direct command, (assuming you have followed steps in [Clone serve source](#first-things-first))- 
```bash 
1. Do one more clone -> `git clone https://github.com/pytorch/serve.git`
2. cd serve;git checkout <branch>;cd ..

For cpu -
3. DOCKER_BUILDKIT=1 docker build --file Dockerfile_dev.cpu -t torchserve:dev .

For gpu - 
3. DOCKER_BUILDKIT=1 docker build --file Dockerfile_dev.gpu -t torchserve:dev .
```

To create a Docker image for a specific branch, use the following command:

```bash
./build_image.sh -b <branch_name>
```

To create a Docker image for a specific branch and specific tag, use the following command:

```bash
./build_image.sh -b <branch_name> -t <tagname:latest>
```

To create a Docker image for a GPU device, use the following command:

```bash
./build_image.sh --gpu
```

To create a Docker image for a GPU device with a specific branch, use following command:
=======
```

Alternatively, you can use following direct command, (assuming you have followed steps in [Clone serve source](#first-things-first))- 
```bash 
1. Do one more clone -> `git clone https://github.com/pytorch/serve.git`
2. cd serve;git checkout <branch>;cd ..

For cpu -
3. DOCKER_BUILDKIT=1 docker build --file Dockerfile_dev.cpu -t torchserve:dev .

For gpu - 
3. DOCKER_BUILDKIT=1 docker build --file Dockerfile_dev.gpu -t torchserve:dev .
```

To create a Docker image for a specific branch, use the following command:

```bash
./build_image.sh -b <branch_name>
```

To create a Docker image for a specific branch and specific tag, use the following command:

```bash
./build_image.sh -b <branch_name> -t <tagname:latest>
```

To create a Docker image for a GPU device, use the following command:

```bash
./build_image.sh --gpu
```

To create a Docker image for a GPU device with a specific branch, use following command:

```bash
./build_image.sh -b <branch_name> --gpu
```

To run your TorchServe Docker image and start TorchServe inside the container with a pre-registered `resnet-18` image classification model, use the following command:

```bash
./start.sh
```
For GPU run the following command:
```bash
./start.sh --gpu
```
For GPU with specific GPU device ids run the following command:
```bash
./start.sh --gpu_devices 1,2,3
```
Alternatively, you can use direct commands describe in [Start a container with a TorchServe image](#start-a-container-with-a-torchserve-image) above for cpu and gpu by changing image name

# Create torch-model-archiver from container

To create mar [model archive] file for torchserve deployment, you can use following steps

1. Start container by sharing your local model-store/any directory containing custom/example mar contents as well as model-store directory (if not there, create it)

```bash
docker run --rm -it -p 8080:8080 -p 8081:8081 --name mar -v $(pwd)/model-store:/home/model-server/model-store -v $(pwd)/examples:/home/model-server/examples  torchserve:latest
```

1. List your container or skip this if you know cotainer name 
```bash
docker ps
```
>>>>>>> da9349bf

2. Bind and get the bash prompt of running container
```bash
<<<<<<< HEAD
./build_image.sh -b <branch_name> --gpu
=======
docker exec -it <container_name> /bin/bash
>>>>>>> da9349bf
```
You will be landing at /home/model-server/.

<<<<<<< HEAD
To run your TorchServe Docker image and start TorchServe inside the container with a pre-registered `resnet-18` image classification model, use the following command:

```bash
./start.sh
```
For GPU run the following command:
```bash
./start.sh --gpu
```
For GPU with specific GPU device ids run the following command:
```bash
./start.sh --gpu_devices 1,2,3
```
Alternatively, you can use direct commands describe in [Start a container with a TorchServe image](#start-a-container-with-a-torchserve-image) above for cpu and gpu by changing image name

# Create torch-model-archiver from container

To create mar [model archive] file for torchserve deployment, you can use following steps

1. Start container by sharing your local model-store/any directory containing custom/example mar contents as well as model-store directory (if not there, create it)

```bash
docker run --rm -it -p 8080:8080 -p 8081:8081 --name mar -v $(pwd)/model-store:/home/model-server/model-store -v $(pwd)/examples:/home/model-server/examples  torchserve:latest
```

1. List your container or skip this if you know cotainer name 
```bash
docker ps
```

2. Bind and get the bash prompt of running container
```bash
docker exec -it <container_name> /bin/bash
```
You will be landing at /home/model-server/.

3. Now Execute torch-model-archiver command e.g.
```bash
torch-model-archiver --model-name densenet161 --version 1.0 --model-file /home/model-server/examples/image_classifier/densenet_161/model.py --serialized-file /home/model-server/examples/image_classifier/densenet161-8d451a50.pth --export-path /home/model-server/model-store --extra-files /home/model-server/examples/image_classifier/index_to_name.json --handler image_classifier
```
Refer [torch-model-archiver](../model-archiver/README.md) for details.

4. desnet161.mar file should be present at /home/model-server/model-store

# Running TorchServe in a Production Docker Environment.

You may want to consider the following aspects / docker options when deploying torchserve in Production with Docker.


* Shared Memory Size 

    * ```shm-size``` - The shm-size parameter allows you to specify the shared memory that a container can use. It enables memory-intensive containers to run faster by giving more access to allocated memory.

=======
3. Now Execute torch-model-archiver command e.g.
```bash
torch-model-archiver --model-name densenet161 --version 1.0 --model-file /home/model-server/examples/image_classifier/densenet_161/model.py --serialized-file /home/model-server/examples/image_classifier/densenet161-8d451a50.pth --export-path /home/model-server/model-store --extra-files /home/model-server/examples/image_classifier/index_to_name.json --handler image_classifier
```
Refer [torch-model-archiver](../model-archiver/README.md) for details.

4. desnet161.mar file should be present at /home/model-server/model-store

# Running TorchServe in a Production Docker Environment.

You may want to consider the following aspects / docker options when deploying torchserve in Production with Docker.


* Shared Memory Size 

    * ```shm-size``` - The shm-size parameter allows you to specify the shared memory that a container can use. It enables memory-intensive containers to run faster by giving more access to allocated memory.

>>>>>>> da9349bf

* User Limits for System Resources
    
    * ```--ulimit memlock=-1``` : Maximum locked-in-memory address space. 
    * ```--ulimit stack``` : Linux stack size 

    The current ulimit values can be viewed by executing ```ulimit -a```. A more exhaustive set of options for resource constraining can be found in the Docker Documentation [here](https://docs.docker.com/config/containers/resource_constraints/), [here](https://docs.docker.com/engine/reference/commandline/run/#set-ulimits-in-container---ulimit) and [here](https://docs.docker.com/engine/reference/run/#runtime-constraints-on-resources)


* Exposing specific ports / volumes between the host & docker env.

    *  ```-p8080:p8080 -p8081:8081``` TorchServe uses default ports 8080 / 8081 for inference & management APIs. You may want to expose these ports to the host for HTTP Requests between Docker & Host.
    * The model store is passed to torchserve with the --model-store option. You may want to consider using a shared volume if you prefer pre populating models in model-store directory.

For example,

```
docker run --rm --shm-size=1g \
        --ulimit memlock=-1 \
        --ulimit stack=67108864 \
        -p8080:8080 \
        -p8081:8081 \
        --mount type=bind,source=/path/to/model/store,target=/tmp/models <container> torchserve --model-store=/tmp/models 
```<|MERGE_RESOLUTION|>--- conflicted
+++ resolved
@@ -39,16 +39,6 @@
 
 #### Start CPU container
 
-<<<<<<< HEAD
-For the latest version, you can use the `latest` tag:
-```bash
-docker run --rm -it -p 8080:8080 -p 8081:8081 torchserve:latest
-```
-
-For specific versions you can pass in the specific tag to use (ex: 0.1-cpu):
-```bash
-docker run --rm -it -p 8080:8080 -p 8081:8081 torchserve:0.1-cpu
-=======
 For the latest version, you can use the `latest-cpu` tag:
 ```bash
 docker run --rm -it -p 8080:8080 -p 8081:8081 pytorch/torchserve:latest-cpu
@@ -57,33 +47,23 @@
 For specific versions you can pass in the specific tag to use (ex: pytorch/torchserve:0.1.1-cpu):
 ```bash
 docker run --rm -it -p 8080:8080 -p 8081:8081 pytorch/torchserve:0.1.1-cpu
->>>>>>> da9349bf
 ```
 
 #### Start GPU container
 
 For GPU latest image with gpu devices 1 and 2:
 ```bash
-<<<<<<< HEAD
-docker run --rm -it --gpus '"device=1,2"' -p 8080:8080 -p 8081:8081 torchserve:latest
-```
-
-For specific versions you can pass in the specific tag to use (ex: 0.1-cuda10.1-cudnn7-runtime):
-```bash
-docker run --rm -it --gpus all -p 8080:8080 -p 8081:8081 torchserve:0.1-cuda10.1-cudnn7-runtime
-=======
 docker run --rm -it --gpus '"device=1,2"' -p 8080:8080 -p 8081:8081 pytorch/torchserve:latest-gpu
 ```
 
 For specific versions you can pass in the specific tag to use (ex: 0.1.1-cuda10.1-cudnn7-runtime):
 ```bash
 docker run --rm -it --gpus all -p 8080:8080 -p 8081:8081 pytorch/torchserve:0.1.1-cuda10.1-cudnn7-runtime
->>>>>>> da9349bf
 ```
 
 For the latest version, you can use the `latest-gpu` tag:
 ```bash
-docker run --rm -it --gpus all -p 8080:8080 -p 8081:8081 torchserve:gpu-latest
+docker run --rm -it --gpus all -p 8080:8080 -p 8081:8081 pytorch/torchserve:latest-gpu
 ```
 
 #### Accessing TorchServe APIs inside container
@@ -102,41 +82,6 @@
 
 ```bash
 ./build_image.sh
-<<<<<<< HEAD
-```
-
-Alternatively, you can use following direct command, (assuming you have followed steps in [Clone serve source](#first-things-first))- 
-```bash 
-1. Do one more clone -> `git clone https://github.com/pytorch/serve.git`
-2. cd serve;git checkout <branch>;cd ..
-
-For cpu -
-3. DOCKER_BUILDKIT=1 docker build --file Dockerfile_dev.cpu -t torchserve:dev .
-
-For gpu - 
-3. DOCKER_BUILDKIT=1 docker build --file Dockerfile_dev.gpu -t torchserve:dev .
-```
-
-To create a Docker image for a specific branch, use the following command:
-
-```bash
-./build_image.sh -b <branch_name>
-```
-
-To create a Docker image for a specific branch and specific tag, use the following command:
-
-```bash
-./build_image.sh -b <branch_name> -t <tagname:latest>
-```
-
-To create a Docker image for a GPU device, use the following command:
-
-```bash
-./build_image.sh --gpu
-```
-
-To create a Docker image for a GPU device with a specific branch, use following command:
-=======
 ```
 
 Alternatively, you can use following direct command, (assuming you have followed steps in [Clone serve source](#first-things-first))- 
@@ -204,48 +149,6 @@
 ```bash
 docker ps
 ```
->>>>>>> da9349bf
-
-2. Bind and get the bash prompt of running container
-```bash
-<<<<<<< HEAD
-./build_image.sh -b <branch_name> --gpu
-=======
-docker exec -it <container_name> /bin/bash
->>>>>>> da9349bf
-```
-You will be landing at /home/model-server/.
-
-<<<<<<< HEAD
-To run your TorchServe Docker image and start TorchServe inside the container with a pre-registered `resnet-18` image classification model, use the following command:
-
-```bash
-./start.sh
-```
-For GPU run the following command:
-```bash
-./start.sh --gpu
-```
-For GPU with specific GPU device ids run the following command:
-```bash
-./start.sh --gpu_devices 1,2,3
-```
-Alternatively, you can use direct commands describe in [Start a container with a TorchServe image](#start-a-container-with-a-torchserve-image) above for cpu and gpu by changing image name
-
-# Create torch-model-archiver from container
-
-To create mar [model archive] file for torchserve deployment, you can use following steps
-
-1. Start container by sharing your local model-store/any directory containing custom/example mar contents as well as model-store directory (if not there, create it)
-
-```bash
-docker run --rm -it -p 8080:8080 -p 8081:8081 --name mar -v $(pwd)/model-store:/home/model-server/model-store -v $(pwd)/examples:/home/model-server/examples  torchserve:latest
-```
-
-1. List your container or skip this if you know cotainer name 
-```bash
-docker ps
-```
 
 2. Bind and get the bash prompt of running container
 ```bash
@@ -270,25 +173,6 @@
 
     * ```shm-size``` - The shm-size parameter allows you to specify the shared memory that a container can use. It enables memory-intensive containers to run faster by giving more access to allocated memory.
 
-=======
-3. Now Execute torch-model-archiver command e.g.
-```bash
-torch-model-archiver --model-name densenet161 --version 1.0 --model-file /home/model-server/examples/image_classifier/densenet_161/model.py --serialized-file /home/model-server/examples/image_classifier/densenet161-8d451a50.pth --export-path /home/model-server/model-store --extra-files /home/model-server/examples/image_classifier/index_to_name.json --handler image_classifier
-```
-Refer [torch-model-archiver](../model-archiver/README.md) for details.
-
-4. desnet161.mar file should be present at /home/model-server/model-store
-
-# Running TorchServe in a Production Docker Environment.
-
-You may want to consider the following aspects / docker options when deploying torchserve in Production with Docker.
-
-
-* Shared Memory Size 
-
-    * ```shm-size``` - The shm-size parameter allows you to specify the shared memory that a container can use. It enables memory-intensive containers to run faster by giving more access to allocated memory.
-
->>>>>>> da9349bf
 
 * User Limits for System Resources
     
